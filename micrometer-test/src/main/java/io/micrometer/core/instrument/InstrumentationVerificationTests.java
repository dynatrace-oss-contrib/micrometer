--- conflicted
+++ resolved
@@ -90,12 +90,8 @@
                 // JUnit 5.12 and before
                 "org.junit.jupiter.params.ParameterizedTestParameterResolver"));
 
-<<<<<<< HEAD
         @SuppressWarnings("NullAway.Init")
-        private ParameterResolver parameterisedTestParameterResolver;
-=======
-        private ParameterResolver parameterizedTestParameterResolver = null;
->>>>>>> f88770cf
+        private ParameterResolver parameterizedTestParameterResolver;
 
         @Override
         public void invokeBeforeEachMethod(ExtensionContext context, ExtensionRegistry registry) {
