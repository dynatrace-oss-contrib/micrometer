/**
 * Copyright 2017 Pivotal Software, Inc.
 * <p>
 * Licensed under the Apache License, Version 2.0 (the "License");
 * you may not use this file except in compliance with the License.
 * You may obtain a copy of the License at
 * <p>
 * http://www.apache.org/licenses/LICENSE-2.0
 * <p>
 * Unless required by applicable law or agreed to in writing, software
 * distributed under the License is distributed on an "AS IS" BASIS,
 * WITHOUT WARRANTIES OR CONDITIONS OF ANY KIND, either express or implied.
 * See the License for the specific language governing permissions and
 * limitations under the License.
 */
package io.micrometer.datadog;

import io.micrometer.core.instrument.Meter;
import io.micrometer.core.instrument.config.NamingConvention;
import io.micrometer.core.instrument.util.StringEscapeUtils;
import io.micrometer.core.instrument.util.StringUtils;
import io.micrometer.core.lang.Nullable;

/**
 * {@link NamingConvention} for Datadog.
 *
 * @author Jon Schneider
 * @author Johnny Lim
 */
public class DatadogNamingConvention implements NamingConvention {

    private static final int MAX_NAME_LENGTH = 200;

    private final NamingConvention delegate;

    public DatadogNamingConvention() {
        this(NamingConvention.dot);
    }

    public DatadogNamingConvention(NamingConvention delegate) {
        this.delegate = delegate;
    }

    /**
     * See: https://help.datadoghq.com/hc/en-us/articles/203764705-What-are-valid-metric-names-
     *
     * Datadog's publish API will automatically strip Unicode without replacement. It will also replace
     * all non-alphanumeric characters with '_'.
     */
    @Override
    public String name(String name, Meter.Type type, @Nullable String baseUnit) {
        String sanitized = StringEscapeUtils.escapeJson(delegate.name(name, type, baseUnit));

        // Metrics that don't start with a letter get dropped on the floor by the Datadog publish API,
        // so we will prepend them with 'm.'.
        if (!Character.isLetter(sanitized.charAt(0))) {
            sanitized = "m." + sanitized;
        }
<<<<<<< HEAD
        return StringUtils.truncate(sanitized, MAX_NAME_LENGTH);
=======

        if (sanitized.length() > 200)
            return sanitized.substring(0, 200);
        return sanitized;
>>>>>>> 908f82d0
    }

    /**
     * Some set of non-alphanumeric characters will be replaced with '_', but not all (e.g. '/' is OK, but '{' is replaced).
     * Tag keys that begin with a number show up as an empty string, so we prepend them with 'm.'.
     */
    @Override
    public String tagKey(String key) {
        String sanitized = StringEscapeUtils.escapeJson(delegate.tagKey(key));
        if (Character.isDigit(sanitized.charAt(0))) {
            sanitized = "m." + sanitized;
        }
        return sanitized;
    }

    /**
     * Some set of non-alphanumeric characters will be replaced by Datadog automatically with '_', but not all
     * (e.g. '/' is OK, but '{' is replaced). It is permissible for a tag value to begin with a digit.
     */
    @Override
    public String tagValue(String value) {
        return StringEscapeUtils.escapeJson(delegate.tagValue(value));
    }
}<|MERGE_RESOLUTION|>--- conflicted
+++ resolved
@@ -56,14 +56,7 @@
         if (!Character.isLetter(sanitized.charAt(0))) {
             sanitized = "m." + sanitized;
         }
-<<<<<<< HEAD
         return StringUtils.truncate(sanitized, MAX_NAME_LENGTH);
-=======
-
-        if (sanitized.length() > 200)
-            return sanitized.substring(0, 200);
-        return sanitized;
->>>>>>> 908f82d0
     }
 
     /**
