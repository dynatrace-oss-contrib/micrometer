/*
 * Copyright 2017 VMware, Inc.
 *
 * Licensed under the Apache License, Version 2.0 (the "License");
 * you may not use this file except in compliance with the License.
 * You may obtain a copy of the License at
 *
 * https://www.apache.org/licenses/LICENSE-2.0
 *
 * Unless required by applicable law or agreed to in writing, software
 * distributed under the License is distributed on an "AS IS" BASIS,
 * WITHOUT WARRANTIES OR CONDITIONS OF ANY KIND, either express or implied.
 * See the License for the specific language governing permissions and
 * limitations under the License.
 */
package io.micrometer.prometheus;

import io.micrometer.core.instrument.AbstractMeter;
import io.micrometer.core.instrument.Counter;
import io.micrometer.core.instrument.Meter;
<<<<<<< HEAD
import io.micrometer.core.instrument.util.MeterEquivalence;
import io.micrometer.core.lang.NonNull;
import io.micrometer.core.lang.Nullable;
import io.prometheus.client.exemplars.CounterExemplarSampler;
import io.prometheus.client.exemplars.Exemplar;
=======
>>>>>>> ed57d361

import java.util.concurrent.atomic.AtomicReference;
import java.util.concurrent.atomic.DoubleAdder;

/**
 * {@link Counter} for Prometheus.
 *
 * @author Jon Schneider
 * @author Jonatan Ivanov
 */
public class PrometheusCounter extends AbstractMeter implements Counter {
    private final DoubleAdder count = new DoubleAdder();
    private final AtomicReference<Exemplar> exemplar = new AtomicReference<>();
    @Nullable private final CounterExemplarSampler exemplarSampler;

    PrometheusCounter(Meter.Id id) {
        this(id, null);
    }

    PrometheusCounter(Meter.Id id, @Nullable CounterExemplarSampler exemplarSampler) {
        super(id);
        this.exemplarSampler = exemplarSampler;
    }

    @Override
    public void increment(double amount) {
        if (amount > 0) {
            count.add(amount);
            if (exemplarSampler != null) {
                updateExemplar(amount, exemplarSampler);
            }
        }
    }

    @Override
    public double count() {
        return count.doubleValue();
    }
<<<<<<< HEAD

    Exemplar exemplar() {
        return exemplar.get();
    }

    // Similar to exemplar.updateAndGet(...) but it does nothing if the next value is null
    private void updateExemplar(double amount, @NonNull CounterExemplarSampler exemplarSampler) {
        Exemplar prev;
        Exemplar next;
        do {
            prev = exemplar.get();
            next = exemplarSampler.sample(amount, prev);
            if (next == null || next == prev) {
                return;
            }
        }
        while (!exemplar.compareAndSet(prev, next));
    }

    @SuppressWarnings("EqualsWhichDoesntCheckParameterClass")
    @Override
    public boolean equals(Object o) {
        return MeterEquivalence.equals(this, o);
    }

    @Override
    public int hashCode() {
        return MeterEquivalence.hashCode(this);
    }
=======
>>>>>>> ed57d361
}<|MERGE_RESOLUTION|>--- conflicted
+++ resolved
@@ -18,14 +18,10 @@
 import io.micrometer.core.instrument.AbstractMeter;
 import io.micrometer.core.instrument.Counter;
 import io.micrometer.core.instrument.Meter;
-<<<<<<< HEAD
-import io.micrometer.core.instrument.util.MeterEquivalence;
 import io.micrometer.core.lang.NonNull;
 import io.micrometer.core.lang.Nullable;
 import io.prometheus.client.exemplars.CounterExemplarSampler;
 import io.prometheus.client.exemplars.Exemplar;
-=======
->>>>>>> ed57d361
 
 import java.util.concurrent.atomic.AtomicReference;
 import java.util.concurrent.atomic.DoubleAdder;
@@ -64,7 +60,6 @@
     public double count() {
         return count.doubleValue();
     }
-<<<<<<< HEAD
 
     Exemplar exemplar() {
         return exemplar.get();
@@ -84,16 +79,4 @@
         while (!exemplar.compareAndSet(prev, next));
     }
 
-    @SuppressWarnings("EqualsWhichDoesntCheckParameterClass")
-    @Override
-    public boolean equals(Object o) {
-        return MeterEquivalence.equals(this, o);
-    }
-
-    @Override
-    public int hashCode() {
-        return MeterEquivalence.hashCode(this);
-    }
-=======
->>>>>>> ed57d361
 }