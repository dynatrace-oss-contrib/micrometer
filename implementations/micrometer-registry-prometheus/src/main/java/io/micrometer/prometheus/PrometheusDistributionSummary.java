/*
 * Copyright 2017 VMware, Inc.
 *
 * Licensed under the Apache License, Version 2.0 (the "License");
 * you may not use this file except in compliance with the License.
 * You may obtain a copy of the License at
 *
 * https://www.apache.org/licenses/LICENSE-2.0
 *
 * Unless required by applicable law or agreed to in writing, software
 * distributed under the License is distributed on an "AS IS" BASIS,
 * WITHOUT WARRANTIES OR CONDITIONS OF ANY KIND, either express or implied.
 * See the License for the specific language governing permissions and
 * limitations under the License.
 */
package io.micrometer.prometheus;

import io.micrometer.core.instrument.AbstractDistributionSummary;
import io.micrometer.core.instrument.Clock;
import io.micrometer.core.instrument.DistributionSummary;
import io.micrometer.core.instrument.distribution.*;
import io.micrometer.core.lang.Nullable;
import io.prometheus.client.exemplars.Exemplar;
import io.prometheus.client.exemplars.HistogramExemplarSampler;

import java.util.concurrent.atomic.DoubleAdder;
import java.util.concurrent.atomic.LongAdder;

/**
 * {@link DistributionSummary} for Prometheus.
 *
 * @author Jon Schneider
 * @author Jonatan Ivanov
 */
public class PrometheusDistributionSummary extends AbstractDistributionSummary {

    private static final CountAtBucket[] EMPTY_HISTOGRAM = new CountAtBucket[0];

    private final LongAdder count = new LongAdder();

    private final DoubleAdder amount = new DoubleAdder();

    private final TimeWindowMax max;

    private final HistogramFlavor histogramFlavor;

    @Nullable
    private final Histogram histogram;

    private boolean exemplarsEnabled = false;

    PrometheusDistributionSummary(Id id, Clock clock, DistributionStatisticConfig distributionStatisticConfig,
            double scale, HistogramFlavor histogramFlavor, @Nullable HistogramExemplarSampler exemplarSampler) {
        super(id, clock, DistributionStatisticConfig.builder().percentilesHistogram(false).serviceLevelObjectives()
                .build().merge(distributionStatisticConfig), scale, false);

        this.histogramFlavor = histogramFlavor;
        this.max = new TimeWindowMax(clock, distributionStatisticConfig);

        if (distributionStatisticConfig.isPublishingHistogram()) {
            switch (histogramFlavor) {
<<<<<<< HEAD
            case Prometheus:
                PrometheusHistogram prometheusHistogram = new PrometheusHistogram(clock, distributionStatisticConfig,
                        exemplarSampler);
                this.histogram = prometheusHistogram;
                this.exemplarsEnabled = prometheusHistogram.isExemplarsEnabled();
                break;
            case VictoriaMetrics:
                this.histogram = new FixedBoundaryVictoriaMetricsHistogram();
                break;
            default:
                this.histogram = null;
                break;
=======
                case Prometheus:
                    histogram = new TimeWindowFixedBoundaryHistogram(clock, DistributionStatisticConfig.builder()
                            // effectively never roll over
                            .expiry(Duration.ofDays(1825)).bufferLength(1).build().merge(distributionStatisticConfig),
                            true);
                    break;
                case VictoriaMetrics:
                    histogram = new FixedBoundaryVictoriaMetricsHistogram();
                    break;
                default:
                    histogram = null;
                    break;
>>>>>>> 651587b4
            }
        }
        else {
            this.histogram = null;
        }
    }

    @Override
    protected void recordNonNegative(double amount) {
        count.increment();
        this.amount.add(amount);
        max.record(amount);

        if (histogram != null)
            histogram.recordDouble(amount);
    }

    @Nullable
    Exemplar[] exemplars() {
        if (exemplarsEnabled) {
            return ((PrometheusHistogram) histogram).exemplars();
        }
        else {
            return null;
        }
    }

    @Override
    public long count() {
        return count.longValue();
    }

    @Override
    public double totalAmount() {
        return amount.doubleValue();
    }

    @Override
    public double max() {
        return max.poll();
    }

    public HistogramFlavor histogramFlavor() {
        return histogramFlavor;
    }

    /**
     * For Prometheus we cannot use the histogram counts from HistogramSnapshot, as it is
     * based on a rolling histogram. Prometheus requires a histogram that accumulates
     * values over the lifetime of the app.
     * @return Cumulative histogram buckets.
     */
    public CountAtBucket[] histogramCounts() {
        return histogram == null ? EMPTY_HISTOGRAM : histogram.takeSnapshot(0, 0, 0).histogramCounts();
    }

    @Override
    public HistogramSnapshot takeSnapshot() {
        HistogramSnapshot snapshot = super.takeSnapshot();

        if (histogram == null) {
            return snapshot;
        }

        return new HistogramSnapshot(snapshot.count(), snapshot.total(), snapshot.max(), snapshot.percentileValues(),
                histogramCounts(), snapshot::outputSummary);
    }

}<|MERGE_RESOLUTION|>--- conflicted
+++ resolved
@@ -59,33 +59,18 @@
 
         if (distributionStatisticConfig.isPublishingHistogram()) {
             switch (histogramFlavor) {
-<<<<<<< HEAD
-            case Prometheus:
-                PrometheusHistogram prometheusHistogram = new PrometheusHistogram(clock, distributionStatisticConfig,
-                        exemplarSampler);
-                this.histogram = prometheusHistogram;
-                this.exemplarsEnabled = prometheusHistogram.isExemplarsEnabled();
-                break;
-            case VictoriaMetrics:
-                this.histogram = new FixedBoundaryVictoriaMetricsHistogram();
-                break;
-            default:
-                this.histogram = null;
-                break;
-=======
                 case Prometheus:
-                    histogram = new TimeWindowFixedBoundaryHistogram(clock, DistributionStatisticConfig.builder()
-                            // effectively never roll over
-                            .expiry(Duration.ofDays(1825)).bufferLength(1).build().merge(distributionStatisticConfig),
-                            true);
+                    PrometheusHistogram prometheusHistogram = new PrometheusHistogram(clock,
+                            distributionStatisticConfig, exemplarSampler);
+                    this.histogram = prometheusHistogram;
+                    this.exemplarsEnabled = prometheusHistogram.isExemplarsEnabled();
                     break;
                 case VictoriaMetrics:
-                    histogram = new FixedBoundaryVictoriaMetricsHistogram();
+                    this.histogram = new FixedBoundaryVictoriaMetricsHistogram();
                     break;
                 default:
-                    histogram = null;
+                    this.histogram = null;
                     break;
->>>>>>> 651587b4
             }
         }
         else {
