/*
 * Copyright 2017 VMware, Inc.
 *
 * Licensed under the Apache License, Version 2.0 (the "License");
 * you may not use this file except in compliance with the License.
 * You may obtain a copy of the License at
 *
 * https://www.apache.org/licenses/LICENSE-2.0
 *
 * Unless required by applicable law or agreed to in writing, software
 * distributed under the License is distributed on an "AS IS" BASIS,
 * WITHOUT WARRANTIES OR CONDITIONS OF ANY KIND, either express or implied.
 * See the License for the specific language governing permissions and
 * limitations under the License.
 */
package io.micrometer.elastic;

import io.micrometer.common.lang.Nullable;
import io.micrometer.core.instrument.config.validate.InvalidReason;
import io.micrometer.core.instrument.config.validate.Validated;
import io.micrometer.core.instrument.step.StepRegistryConfig;

import java.time.format.DateTimeFormatter;

import static io.micrometer.core.instrument.config.MeterRegistryConfigValidator.checkAll;
import static io.micrometer.core.instrument.config.MeterRegistryConfigValidator.checkRequired;
import static io.micrometer.core.instrument.config.validate.PropertyValidator.*;

/**
 * Configuration for {@link ElasticMeterRegistry}.
 *
 * @author Nicolas Portmann
 * @since 1.1.0
 */
public interface ElasticConfig extends StepRegistryConfig {

    /**
     * Accept configuration defaults
     */
    ElasticConfig DEFAULT = k -> null;

    /**
     * Get the value associated with a key.
     * @param key Key to look up in the config.
     * @return Value for the key or null if no key is present.
     */
    @Nullable
    String get(String key);

    /**
     * Property prefix to prepend to configuration names.
     * @return property prefix
     */
    default String prefix() {
        return "elastic";
    }

    /**
     * The host to send metrics to.
     * @return host
     */
    default String host() {
        return getUrlString(this, "host").orElse("http://localhost:9200");
    }

    /**
     * The index name to write metrics to. Default is: "micrometer-metrics"
     * @return index name
     */
    default String index() {
        return getString(this, "index").orElse("micrometer-metrics");
    }

    /**
     * The index date format used for rolling indices. This is appended to the index name,
     * separated by the {@link #indexDateSeparator()}. Default is: "yyyy-MM"
     * @return date format for index
     */
    @SuppressWarnings("ReturnValueIgnored")
    default String indexDateFormat() {
        return getString(this, "indexDateFormat").invalidateWhen(format -> {
            if (format == null) {
                return false;
            }

            try {
                DateTimeFormatter.ofPattern(format);
                return false;
            }
            catch (IllegalArgumentException ignored) {
                return true;
            }
        }, "invalid date format", InvalidReason.MALFORMED).orElse("yyyy-MM");
    }

    /**
     * The name of the timestamp field. Default is: "@timestamp"
     * @return field name for timestamp
     */
    default String timestampFieldName() {
        return getString(this, "timestampFieldName").orElse("@timestamp");
    }

    /**
     * Whether to create the index automatically if it doesn't exist. Default is:
     * {@code true}
     * @return whether to create the index automatically
     */
    default boolean autoCreateIndex() {
        return getBoolean(this, "autoCreateIndex").orElse(true);
    }

    /**
     * The Basic Authentication username. If {@link #apiKeyCredentials()} is configured,
     * it will be used for authentication instead of this.
     * @return username for Basic Authentication
     */
    @Nullable
    default String userName() {
        return getSecret(this, "userName").orElse(null);
    }

    /**
     * The Basic Authentication password. If {@link #apiKeyCredentials()} is configured,
     * it will be used for authentication instead of this.
     * @return password for Basic Authentication
     */
    @Nullable
    default String password() {
        return getSecret(this, "password").orElse(null);
    }

    /**
     * The ingest pipeline name.
     * @return ingest pipeline name
     * @since 1.2.0
     */
    @Nullable
    default String pipeline() {
        return getString(this, "pipeline").orElse(null);
    }

    /**
     * The separator between the index name and the date part. Default is: "-"
     * @return index name separator
     * @since 1.2.0
     */
    default String indexDateSeparator() {
        return getString(this, "indexDateSeparator").orElse("-");
    }

    /**
     * Base64-encoded credentials string. From a generated API key, concatenate in UTF-8
     * format the unique {@code id}, a colon ({@code :}), and the {@code api_key} in the
     * following format: <pre>{@code <id>:<api_key>}</pre> The above should be the input
     * for Base64 encoding, and the output is the credentials returned by this method. If
     * configured, ApiKey type authentication is used instead of username/password
     * authentication.
     * @return base64-encoded ApiKey authentication credentials
     * @see <a href=
     * "https://www.elastic.co/guide/en/elasticsearch/reference/current/security-api-create-api-key.html">Elasticsearch
     * Guide - Create API key</a>
     * @since 1.8.0
     */
    @Nullable
    default String apiKeyCredentials() {
        return getSecret(this, "apiKeyCredentials").orElse(null);
    }

    /**
     * The type to be used when writing metrics documents to an index. This configuration
     * is only used with Elasticsearch versions before 7. Default is: "doc"
     * @return document type
     * @since 1.4.0
     * @deprecated This is no-op due to removal of mapping types since Elasticsearch 7.
     */
    @Deprecated
    default String documentType() {
        return getString(this, "documentType").orElse("doc");
    }

<<<<<<< HEAD
    /**
     * Enable {@literal _source} in the default index template optionally created if one
     * does not exist by {@link #autoCreateIndex()}. Default is: {@code false}
     * @return whether {@literal _source} will be enabled in the index template used with
     * {@link #autoCreateIndex()}
     * @since 1.14.0
     */
    default boolean enableSource() {
        return getBoolean(this, "enableSource").orElse(false);
    }

=======
    @SuppressWarnings("ReturnValueIgnored")
>>>>>>> 8149b4d4
    @Override
    default Validated<?> validate() {
        return checkAll(this, c -> StepRegistryConfig.validate(c), checkRequired("host", ElasticConfig::host),
                checkRequired("index", ElasticConfig::index),
                checkRequired("timestampFieldName", ElasticConfig::timestampFieldName),
                checkRequired("indexDateFormat", ElasticConfig::indexDateFormat)
                    .andThen(v -> v.invalidateWhen(format -> {
                        if (format == null) {
                            return true;
                        }

                        try {
                            DateTimeFormatter.ofPattern(format);
                            return false;
                        }
                        catch (IllegalArgumentException ignored) {
                            return true;
                        }
                    }, "invalid date format", InvalidReason.MALFORMED)),
                checkRequired("indexDateSeparator", ElasticConfig::indexDateSeparator),
                checkRequired("documentType", ElasticConfig::documentType));
    }

}<|MERGE_RESOLUTION|>--- conflicted
+++ resolved
@@ -179,7 +179,6 @@
         return getString(this, "documentType").orElse("doc");
     }
 
-<<<<<<< HEAD
     /**
      * Enable {@literal _source} in the default index template optionally created if one
      * does not exist by {@link #autoCreateIndex()}. Default is: {@code false}
@@ -191,9 +190,7 @@
         return getBoolean(this, "enableSource").orElse(false);
     }
 
-=======
     @SuppressWarnings("ReturnValueIgnored")
->>>>>>> 8149b4d4
     @Override
     default Validated<?> validate() {
         return checkAll(this, c -> StepRegistryConfig.validate(c), checkRequired("host", ElasticConfig::host),
