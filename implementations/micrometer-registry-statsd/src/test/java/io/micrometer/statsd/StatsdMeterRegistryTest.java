/**
 * Copyright 2017 Pivotal Software, Inc.
 * <p>
 * Licensed under the Apache License, Version 2.0 (the "License");
 * you may not use this file except in compliance with the License.
 * You may obtain a copy of the License at
 * <p>
 * http://www.apache.org/licenses/LICENSE-2.0
 * <p>
 * Unless required by applicable law or agreed to in writing, software
 * distributed under the License is distributed on an "AS IS" BASIS,
 * WITHOUT WARRANTIES OR CONDITIONS OF ANY KIND, either express or implied.
 * See the License for the specific language governing permissions and
 * limitations under the License.
 */
package io.micrometer.statsd;

import ch.qos.logback.classic.Level;
import ch.qos.logback.classic.Logger;
import io.micrometer.core.Issue;
import io.micrometer.core.instrument.*;
import io.micrometer.core.instrument.binder.logging.LogbackMetrics;
import io.micrometer.core.instrument.config.NamingConvention;
import io.micrometer.core.lang.Nullable;
import org.junit.jupiter.api.BeforeAll;
import org.junit.jupiter.api.Test;
import org.junit.jupiter.params.ParameterizedTest;
import org.junit.jupiter.params.provider.EnumSource;
import org.reactivestreams.Processor;
import org.slf4j.LoggerFactory;
import reactor.core.publisher.Operators;
import reactor.core.publisher.UnicastProcessor;
import reactor.test.StepVerifier;
import reactor.util.concurrent.Queues;

import java.time.Duration;
import java.util.HashMap;
import java.util.Map;
import java.util.concurrent.TimeUnit;
import java.util.concurrent.atomic.AtomicInteger;
import java.util.concurrent.atomic.AtomicReference;
import java.util.function.Consumer;

import static java.util.Collections.singletonList;
import static java.util.stream.IntStream.range;
import static org.assertj.core.api.Assertions.assertThat;
import static org.assertj.core.api.Assertions.fail;

/**
 * @author Jon Schneider
 */
class StatsdMeterRegistryTest {
    private MockClock clock = new MockClock();

    @BeforeAll
    static void before() {
        ((Logger) LoggerFactory.getLogger(Logger.ROOT_LOGGER_NAME)).setLevel(Level.INFO);
    }

    private static StatsdConfig configWithFlavor(StatsdFlavor flavor) {
        return new StatsdConfig() {
            @Override
            @Nullable
            public String get(String key) {
                return null;
            }

            @Override
            public StatsdFlavor flavor() {
                return flavor;
            }
        };
    }

    @ParameterizedTest
    @EnumSource(StatsdFlavor.class)
    void counterLineProtocol(StatsdFlavor flavor) {
        String line = null;
        switch (flavor) {
            case ETSY:
                line = "myCounter.myTag.val.statistic.count:2|c";
                break;
            case DATADOG:
                line = "my.counter:2|c|#statistic:count,my.tag:val";
                break;
            case TELEGRAF:
                line = "my_counter,statistic=count,my_tag=val:2|c";
                break;
            case SYSDIG:
                line = "my.counter#statistic=count,my.tag=val:2|c";
                break;
            default:
                fail("Unexpected flavor");
        }

        final Processor<String, String> lines = lineProcessor();
        MeterRegistry registry = StatsdMeterRegistry.builder(configWithFlavor(flavor))
                .clock(clock)
                .lineSink(toSink(lines))
                .build();

        StepVerifier.create(lines)
                .then(() -> registry.counter("my.counter", "my.tag", "val").increment(2.1))
                .expectNext(line)
                .verifyComplete();
    }

    @ParameterizedTest
    @EnumSource(StatsdFlavor.class)
    void gaugeLineProtocol(StatsdFlavor flavor) {
        final AtomicInteger n = new AtomicInteger(2);
        final StatsdConfig config = configWithFlavor(flavor);

        String line = null;
        switch (flavor) {
            case ETSY:
                line = "myGauge.myTag.val.statistic.value:2|g";
                break;
            case DATADOG:
                line = "my.gauge:2|g|#statistic:value,my.tag:val";
                break;
            case TELEGRAF:
                line = "my_gauge,statistic=value,my_tag=val:2|g";
                break;
            case SYSDIG:
                line = "my.gauge#statistic=value,my.tag=val:2|g";
                break;
            default:
                fail("Unexpected flavor");
        }

        StepVerifier
                .withVirtualTime(() -> {
                    final Processor<String, String> lines = lineProcessor();
                    MeterRegistry registry = StatsdMeterRegistry.builder(config)
                            .clock(clock)
                            .lineSink(toSink(lines))
                            .build();

                    registry.gauge("my.gauge", Tags.of("my.tag", "val"), n);
                    return lines;
                })
                .then(() -> clock.add(config.step()))
                .thenAwait(config.step())
                .expectNext(line)
                .verifyComplete();
    }

    @ParameterizedTest
    @EnumSource(StatsdFlavor.class)
    void timerLineProtocol(StatsdFlavor flavor) {
        String line = null;
        switch (flavor) {
            case ETSY:
                line = "myTimer.myTag.val:1|ms";
                break;
            case DATADOG:
                line = "my.timer:1|ms|#my.tag:val";
                break;
            case TELEGRAF:
                line = "my_timer,my_tag=val:1|ms";
                break;
            case SYSDIG:
                line = "my.timer#my.tag=val:1|ms";
                break;
            default:
                fail("Unexpected flavor");
        }

        final Processor<String, String> lines = lineProcessor();
        MeterRegistry registry = StatsdMeterRegistry.builder(configWithFlavor(flavor))
                .clock(clock)
                .lineSink(toSink(lines))
                .build();

        StepVerifier.create(lines)
                .then(() -> registry.timer("my.timer", "my.tag", "val").record(1, TimeUnit.MILLISECONDS))
                .expectNext(line)
                .verifyComplete();
    }

    @ParameterizedTest
    @EnumSource(StatsdFlavor.class)
    void summaryLineProtocol(StatsdFlavor flavor) {
        String line = null;
        switch (flavor) {
            case ETSY:
                line = "mySummary.myTag.val:1|h";
                break;
            case DATADOG:
                line = "my.summary:1|h|#my.tag:val";
                break;
            case TELEGRAF:
                line = "my_summary,my_tag=val:1|h";
                break;
            case SYSDIG:
                line = "my.summary#my.tag=val:1|h";
                break;
            default:
                fail("Unexpected flavor");
        }

        final Processor<String, String> lines = lineProcessor();
        MeterRegistry registry = StatsdMeterRegistry.builder(configWithFlavor(flavor))
                .clock(clock)
                .lineSink(toSink(lines))
                .build();

        StepVerifier.create(lines)
                .then(() -> registry.summary("my.summary", "my.tag", "val").record(1))
                .expectNext(line)
                .verifyComplete();
    }

    @ParameterizedTest
    @EnumSource(StatsdFlavor.class)
    void longTaskTimerLineProtocol(StatsdFlavor flavor) {
        final StatsdConfig config = configWithFlavor(flavor);
        long stepMillis = config.step().toMillis();

        String[] expectLines = null;
        switch (flavor) {
            case ETSY:
                expectLines = new String[]{
                        "myLongTask.myTag.val.statistic.active:1|g",
                        "myLongTask.myTag.val.statistic.duration:" + stepMillis + "|g",
                };
                break;
            case DATADOG:
                expectLines = new String[]{
                        "my.long.task:1|g|#statistic:active,my.tag:val",
                        "my.long.task:" + stepMillis + "|g|#statistic:duration,my.tag:val",
                };
                break;
            case TELEGRAF:
                expectLines = new String[]{
                        "my_long_task,statistic=active,my_tag=val:1|g",
                        "my_long_task,statistic=duration,my_tag=val:" + stepMillis + "|g",
                };
                break;
            case SYSDIG:
                expectLines = new String[]{
                        "my.long.task#statistic=active,my.tag=val:1|g",
                        "my.long.task#statistic=duration,my.tag=val:" + stepMillis + "|g",
                };
                break;
            default:
                fail("Unexpected flavor");
        }

        AtomicReference<LongTaskTimer> ltt = new AtomicReference<>();
        AtomicReference<LongTaskTimer.Sample> sample = new AtomicReference<>();

        StepVerifier
                .withVirtualTime(() -> {
                    final Processor<String, String> lines = lineProcessor();
                    MeterRegistry registry = StatsdMeterRegistry.builder(config)
                            .clock(clock)
                            .lineSink(toSink(lines, 2))
                            .build();

                    ltt.set(registry.more().longTaskTimer("my.long.task", "my.tag", "val"));
                    return lines;
                })
                .then(() -> sample.set(ltt.get().start()))
                .then(() -> clock.add(config.step()))
                .thenAwait(config.step())
                .expectNext(expectLines[0])
                .expectNext(expectLines[1])
                .verifyComplete();
    }

    @Test
    void customNamingConvention() {
        final Processor<String, String> lines = lineProcessor();
        MeterRegistry registry = StatsdMeterRegistry.builder(configWithFlavor(StatsdFlavor.ETSY))
                .nameMapper((id, convention) -> id.getName().toUpperCase())
                .clock(clock)
                .lineSink(toSink(lines))
                .build();

        StepVerifier.create(lines)
                .then(() -> registry.counter("my.counter", "my.tag", "val").increment(2.1))
                .expectNext("MY.COUNTER:2|c")
                .verifyComplete();
    }

    @Issue("#411")
    @Test
    void counterIncrementDoesNotCauseStackOverflow() {
        StatsdMeterRegistry registry = new StatsdMeterRegistry(configWithFlavor(StatsdFlavor.ETSY), clock);
        new LogbackMetrics().bindTo(registry);

        // Cause the processor to get into a state that would make it perform logging at DEBUG level.
        ((Logger) LoggerFactory.getLogger(Operators.class)).setLevel(Level.DEBUG);
        registry.processor.onComplete();

        registry.counter("my.counter").increment();
    }

    @ParameterizedTest
    @EnumSource(StatsdFlavor.class)
    @Issue("#370")
    void slasOnlyNoPercentileHistogram(StatsdFlavor flavor) {
        StatsdConfig config = configWithFlavor(flavor);
        MeterRegistry registry = new StatsdMeterRegistry(config, clock);
        DistributionSummary summary = DistributionSummary.builder("my.summary").sla(1, 2).register(registry);
        summary.record(1);

        Timer timer = Timer.builder("my.timer").sla(Duration.ofMillis(1)).register(registry);
        timer.record(1, TimeUnit.MILLISECONDS);

        Gauge summaryHist1 = registry.get("my.summary.histogram").tags("le", "1").gauge();
        Gauge summaryHist2 = registry.get("my.summary.histogram").tags("le", "2").gauge();
        Gauge timerHist = registry.get("my.timer.histogram").tags("le", "1").gauge();

        assertThat(summaryHist1.value()).isEqualTo(1);
        assertThat(summaryHist2.value()).isEqualTo(1);
        assertThat(timerHist.value()).isEqualTo(1);

        clock.add(config.step());

        assertThat(summaryHist1.value()).isEqualTo(0);
        assertThat(summaryHist2.value()).isEqualTo(0);
        assertThat(timerHist.value()).isEqualTo(0);
    }

    @Test
    void interactWithStoppedRegistry() {
        StatsdMeterRegistry registry = new StatsdMeterRegistry(configWithFlavor(StatsdFlavor.ETSY), clock);
        registry.stop();
        registry.counter("my.counter").increment();
    }

    @ParameterizedTest
    @EnumSource(StatsdFlavor.class)
    @Issue("#600")
    void memoryPerformanceOfNamingConventionInHotLoops(StatsdFlavor flavor) {
        AtomicInteger namingConventionUses = new AtomicInteger(0);

        StatsdMeterRegistry registry = new StatsdMeterRegistry(configWithFlavor(flavor), clock);

        registry.config().namingConvention(new NamingConvention() {
            @Override
            public String name(String name, Meter.Type type, @Nullable String baseUnit) {
                namingConventionUses.incrementAndGet();
                return NamingConvention.dot.name(name, type, baseUnit);
            }

            @Override
            public String tagKey(String key) {
                namingConventionUses.incrementAndGet();
                return NamingConvention.dot.tagKey(key);
            }

            @Override
            public String tagValue(String value) {
                namingConventionUses.incrementAndGet();
                return NamingConvention.dot.tagValue(value);
            }
        });

        range(0, 100).forEach(n -> registry.counter("my.counter", "k", "v").increment());

        switch (flavor) {
            case DATADOG:
            case TELEGRAF:
                assertThat(namingConventionUses.intValue()).isEqualTo(3);
                break;
            case ETSY:
                // because Etsy formatting involves the naming convention being called on the 'statistic' tag as well.
                assertThat(namingConventionUses.intValue()).isEqualTo(5);
                break;
        }
    }

    @Test
<<<<<<< HEAD
    @Issue("#778")
    void doNotPublishNanOrInfiniteGaugeValues() {
        AtomicInteger lineCount = new AtomicInteger(0);
        MeterRegistry registry = StatsdMeterRegistry.builder(StatsdConfig.DEFAULT)
                .lineSink(l -> lineCount.incrementAndGet())
                .build();
=======
    @Issue("#1260")
    void lineSinkDoesNotConsume_whenRegistryDisabled() {
        Consumer<String> shouldNotBeInvokedConsumer = line -> {
            throw new RuntimeException("line sink should not be called");
        };
        StatsdMeterRegistry registry = StatsdMeterRegistry.builder(new StatsdConfig() {
            @Override
            public String get(String key) {
                return null;
            }

            @Override
            public boolean enabled() {
                return false;
            }
        })
            .lineSink(shouldNotBeInvokedConsumer)
            .build();

        registry.counter("some.metric").increment();
        assertThat(registry.queueSize()).as("counter increment should already be processed").isZero();
    }

    private static StatsdConfig configWithFlavor(StatsdFlavor flavor) {
        return new StatsdConfig() {
            @Override
            @Nullable
            public String get(String key) {
                return null;
            }
>>>>>>> 2825522a

        AtomicReference<Double> value = new AtomicReference<>(1.0);
        StatsdGauge<?> gauge = (StatsdGauge<?>) Gauge.builder("my.gauge", value, AtomicReference::get).register(registry);

        gauge.poll();
        assertThat(lineCount.get()).isEqualTo(1);

        value.set(Double.NaN);
        gauge.poll();
        assertThat(lineCount.get()).isEqualTo(1);

        value.set(Double.POSITIVE_INFINITY);
        gauge.poll();
        assertThat(lineCount.get()).isEqualTo(1);
    }

    @Test
    void stopTrackingMetersThatAreRemoved() {
        Map<String, Integer> lines = new HashMap<>();

        StatsdMeterRegistry registry = StatsdMeterRegistry.builder(configWithFlavor(StatsdFlavor.ETSY))
                .clock(clock)
                .lineSink(line -> {
                    int firstTag = line.indexOf('.');
                    lines.compute(line.substring(0, firstTag == -1 ? line.indexOf(':') : firstTag),
                            (l, count) -> count == null ? 1 : count + 1);
                })
                .build();

        Meter custom = Meter.builder("custom", Meter.Type.COUNTER, singletonList(new Measurement(() -> 1.0, Statistic.COUNT)))
                .register(registry);
        registry.poll();
        registry.remove(custom);
        registry.poll();
        assertThat(lines.get("custom")).isEqualTo(1);

        AtomicInteger tgObj = new AtomicInteger(1);
        registry.more().timeGauge("timegauge", Tags.empty(), tgObj, TimeUnit.MILLISECONDS, AtomicInteger::incrementAndGet);
        registry.poll();
        registry.remove(registry.get("timegauge").timeGauge());
        registry.poll();
        assertThat(lines.get("timegauge")).isEqualTo(1);

        AtomicInteger gaugeObj = new AtomicInteger(1);
        registry.gauge("gauge", gaugeObj, AtomicInteger::incrementAndGet);
        registry.poll();
        registry.remove(registry.get("gauge").gauge());
        registry.poll();
        assertThat(lines.get("gauge")).isEqualTo(1);

        Counter counter = registry.counter("counter");
        counter.increment();
        registry.remove(counter);
        counter.increment();
        assertThat(lines.get("counter")).isEqualTo(1);

        Timer timer = registry.timer("timer");
        timer.record(1, TimeUnit.MILLISECONDS);
        registry.remove(timer);
        timer.record(1, TimeUnit.MILLISECONDS);
        assertThat(lines.get("timer")).isEqualTo(1);

        DistributionSummary summary = registry.summary("summary");
        summary.record(1.0);
        registry.remove(summary);
        summary.record(1.0);
        assertThat(lines.get("summary")).isEqualTo(1);

        LongTaskTimer ltt = registry.more().longTaskTimer("ltt");
        ltt.start();
        registry.poll();
        registry.remove(ltt);
        registry.poll();
        assertThat(lines.get("ltt")).isEqualTo(2); // 2 lines shipped for a LongTaskTimer for each poll

        AtomicInteger ftObj = new AtomicInteger(1);
        registry.more().timer("functiontimer", Tags.empty(), ftObj, AtomicInteger::incrementAndGet,
                AtomicInteger::get, TimeUnit.MILLISECONDS);
        registry.poll();
        registry.remove(registry.get("functiontimer").functionTimer());
        registry.poll();
        assertThat(lines.get("functiontimer")).isEqualTo(2); // 2 lines shipped for a FunctionTimer for each poll

        AtomicInteger fcObj = new AtomicInteger(1);
        registry.more().counter("functioncounter", Tags.empty(), fcObj, AtomicInteger::incrementAndGet);
        registry.poll();
        registry.remove(registry.get("functioncounter").functionCounter());
        registry.poll();
        assertThat(lines.get("functioncounter")).isEqualTo(1);
    }

    private UnicastProcessor<String> lineProcessor() {
        return UnicastProcessor.create(Queues.<String>unboundedMultiproducer().get());
    }

    private Consumer<String> toSink(Processor<String, String> lines) {
        return toSink(lines, 1);
    }

    private Consumer<String> toSink(Processor<String, String> lines, int numLines) {
        AtomicInteger latch = new AtomicInteger(numLines);
        return l -> {
            lines.onNext(l);
            if (latch.decrementAndGet() == 0) {
                lines.onComplete();
            }
        };
    }
}<|MERGE_RESOLUTION|>--- conflicted
+++ resolved
@@ -375,14 +375,29 @@
     }
 
     @Test
-<<<<<<< HEAD
     @Issue("#778")
     void doNotPublishNanOrInfiniteGaugeValues() {
         AtomicInteger lineCount = new AtomicInteger(0);
         MeterRegistry registry = StatsdMeterRegistry.builder(StatsdConfig.DEFAULT)
                 .lineSink(l -> lineCount.incrementAndGet())
                 .build();
-=======
+
+        AtomicReference<Double> value = new AtomicReference<>(1.0);
+        StatsdGauge<?> gauge = (StatsdGauge<?>) Gauge.builder("my.gauge", value, AtomicReference::get).register(registry);
+
+        gauge.poll();
+        assertThat(lineCount.get()).isEqualTo(1);
+
+        value.set(Double.NaN);
+        gauge.poll();
+        assertThat(lineCount.get()).isEqualTo(1);
+
+        value.set(Double.POSITIVE_INFINITY);
+        gauge.poll();
+        assertThat(lineCount.get()).isEqualTo(1);
+    }
+
+    @Test
     @Issue("#1260")
     void lineSinkDoesNotConsume_whenRegistryDisabled() {
         Consumer<String> shouldNotBeInvokedConsumer = line -> {
@@ -404,30 +419,6 @@
 
         registry.counter("some.metric").increment();
         assertThat(registry.queueSize()).as("counter increment should already be processed").isZero();
-    }
-
-    private static StatsdConfig configWithFlavor(StatsdFlavor flavor) {
-        return new StatsdConfig() {
-            @Override
-            @Nullable
-            public String get(String key) {
-                return null;
-            }
->>>>>>> 2825522a
-
-        AtomicReference<Double> value = new AtomicReference<>(1.0);
-        StatsdGauge<?> gauge = (StatsdGauge<?>) Gauge.builder("my.gauge", value, AtomicReference::get).register(registry);
-
-        gauge.poll();
-        assertThat(lineCount.get()).isEqualTo(1);
-
-        value.set(Double.NaN);
-        gauge.poll();
-        assertThat(lineCount.get()).isEqualTo(1);
-
-        value.set(Double.POSITIVE_INFINITY);
-        gauge.poll();
-        assertThat(lineCount.get()).isEqualTo(1);
     }
 
     @Test
