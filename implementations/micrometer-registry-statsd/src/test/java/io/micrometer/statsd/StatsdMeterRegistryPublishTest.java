--- conflicted
+++ resolved
@@ -25,11 +25,6 @@
 import io.netty.channel.unix.DomainSocketAddress;
 import io.netty.handler.logging.LogLevel;
 import io.netty.handler.logging.LoggingHandler;
-<<<<<<< HEAD
-import org.jspecify.annotations.Nullable;
-import org.junit.jupiter.api.AfterEach;
-=======
->>>>>>> 6126330d
 import org.junit.jupiter.api.Test;
 import org.junit.jupiter.api.condition.OS;
 import org.junit.jupiter.params.ParameterizedTest;
@@ -64,34 +59,9 @@
 
     private static final String UDS_DATAGRAM_SOCKET_PATH = "/tmp/test-server.sock";
 
-<<<<<<< HEAD
-    @SuppressWarnings("NullAway.Init")
-    StatsdMeterRegistry meterRegistry;
-
-    @SuppressWarnings("NullAway.Init")
-    DisposableChannel server;
-
-    @SuppressWarnings("NullAway.Init")
-    volatile CountDownLatch serverLatch;
-
-    AtomicInteger serverMetricReadCount = new AtomicInteger();
-
-    volatile boolean bound;
-
-    @AfterEach
-    void cleanUp() {
-        if (meterRegistry != null) {
-            meterRegistry.close();
-        }
-        if (server != null) {
-            server.disposeNow();
-        }
-    }
-=======
     private final AtomicInteger serverMetricReadCount = new AtomicInteger();
 
     private volatile boolean bound = false;
->>>>>>> 6126330d
 
     @ParameterizedTest
     @EnumSource
@@ -441,7 +411,6 @@
 
     private StatsdConfig getConfig(StatsdProtocol protocol, int port, boolean buffered) {
         return new StatsdConfig() {
-            @Nullable
             @Override
             public @Nullable String get(String key) {
                 return null;
