--- conflicted
+++ resolved
@@ -38,13 +38,8 @@
 
     private volatile boolean shutdown;
 
-<<<<<<< HEAD
     StatsdDistributionSummary(Id id, StatsdLineBuilder lineBuilder, FluxSink<String> sink, Clock clock,
-                              DistributionStatisticConfig distributionStatisticConfig, double scale) {
-=======
-    StatsdDistributionSummary(Meter.Id id, StatsdLineBuilder lineBuilder, FluxSink<String> sink, Clock clock,
             DistributionStatisticConfig distributionStatisticConfig, double scale) {
->>>>>>> 4f3cf5ac
         super(id, clock, distributionStatisticConfig, scale, false);
         this.max = new TimeWindowMax(clock, distributionStatisticConfig);
         this.lineBuilder = lineBuilder;
