--- conflicted
+++ resolved
@@ -29,10 +29,6 @@
 
     private final HierarchicalNameMapper nameMapper;
 
-<<<<<<< HEAD
-    @SuppressWarnings({ "unused", "NullAway.Init" })
-=======
->>>>>>> 70ff33ef
     private volatile NamingConvention namingConvention;
 
     private volatile @Nullable String nameNoStat;
