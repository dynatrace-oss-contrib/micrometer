[versions]
activemq-artemis = "2.38.0"
application-insights = "2.6.4"
archunit = "1.3.0"
asmForPlugins = "7.3.1"
# 1.9.20.1 is the last release that accepts jdk 11 for building
aspectjweaver = "1.9.20.1"
assertj = "3.26.3"
awaitility = "4.2.2"
caffeine = "2.9.3"
cloudwatch2 = "2.29.14"
colt = "1.2.0"
<<<<<<< HEAD
dagger = "2.52"
dropwizard-metrics = "4.2.28"
=======
dagger = "2.51.1"
dropwizard-metrics = "4.2.29"
>>>>>>> 567654c2
dropwizard-metrics5 = "5.0.0"
dynatrace-utils = "2.2.1"
ehcache2 = "2.10.9.2"
ehcache3 = "3.10.8"
gmetric4j = "1.0.10"
google-cloud-monitoring = "3.54.0"
grpc = "1.58.0"
grpcKotlin = "1.4.1"
guava = "32.1.2-jre"
guice = "5.1.0"
h2 = "2.3.232"
hazelcast = "5.3.2"
hazelcast3 = "3.12.13"
hdrhistogram = "2.2.2"
hibernate = "5.6.15.Final"
# 2.6.0 requires JDK 11
hsqldb = "2.7.4"
httpcomponents-async = "4.1.5"
httpcomponents-client = "4.5.14"
httpcomponents-client5 = "5.4.1"
# metrics are better with https://github.com/Netflix/Hystrix/pull/1568 introduced
# in hystrix 1.5.12, but Netflix re-released 1.5.11 as 1.5.18 late in 2018.
# <=1.5.11 or 1.5.18 doesn't break with Micrometer, but open metrics won't be correct necessarily.
hystrix = "1.5.12"
jackson-databind = "2.18.1"
javax-cache = "1.1.1"
javax-inject = "1"
jaxb = "2.3.1"
jetty9 = "9.4.56.v20240826"
jetty11 = "11.0.16"
jetty12 = "12.0.6"
jersey2 = "2.45"
jersey3 = "3.1.9"
jmh = "1.37"
# 3.14.x is the newest version of OSS jOOQ that supports Java 8
jooqOld = "3.14.16"
# latest version of jOOQ to run tests against
jooqNew = "3.19.15"
jsr107 = "1.1.1"
jsr305 = "3.0.2"
junit = "5.11.3"
kafka = "2.8.2"
kafka-junit = "4.2.10"
latency-utils = "2.0.3"
logback12 = "1.2.13"
logback-latest = "1.5.12"
log4j = "2.24.1"
maven-resolver = "1.9.22"
mockito4 = "4.11.0"
mockito5 = "5.11.0"
mongo = "4.11.5"
netty = "4.1.115.Final"
newrelic-api = "5.14.0"
# Kotlin 1.7 sample will fail from OkHttp 4.12.0 due to okio dependency being a Kotlin 1.9 module
okhttp = "4.11.0"
postgre = "42.7.4"
prometheus = "1.3.3"
prometheusSimpleClient = "0.16.0"
reactor = "2022.0.22"
rest-assured = "5.5.0"
signalfx = "1.0.47"
slf4j = "1.7.36"
spectator-atlas = "1.8.2"
spring5 = "5.3.39"
spring6 = "6.1.15"
spring-javaformat = "0.0.43"
testcontainers = "1.20.3"
tomcat = "8.5.100"
wavefront = "3.4.3"
wiremock = "2.35.2"
wiremock-junit5 = "1.3.1"

[libraries]
activemqArtemisJakartaClient = { module = "org.apache.activemq:artemis-jakarta-client", version.ref = "activemq-artemis" }
activemqArtemisJunit5 = { module = "org.apache.activemq:artemis-junit-5", version.ref = "activemq-artemis" }
applicationInsights = { module = "com.microsoft.azure:applicationinsights-core", version.ref = "application-insights" }
archunitJunit5 = { module = "com.tngtech.archunit:archunit-junit5", version.ref = "archunit" }
asmForPlugins = { module = "org.ow2.asm:asm", version.ref = "asmForPlugins" }
aspectjrt = { module = "org.aspectj:aspectjrt", version.ref = "aspectjweaver" }
aspectjweaver = { module = "org.aspectj:aspectjweaver", version.ref = "aspectjweaver" }
assertj = { module = "org.assertj:assertj-core", version.ref = "assertj" }
awaitility = { module = "org.awaitility:awaitility", version.ref = "awaitility" }
caffeine = { module = "com.github.ben-manes.caffeine:caffeine", version.ref = "caffeine" }
cloudwatch2 = { module = "software.amazon.awssdk:cloudwatch", version.ref = "cloudwatch2" }
colt = { module = "colt:colt", version.ref = "colt" }
commonsPool2 = "org.apache.commons:commons-pool2:2.12.0"
contextPropagation = { module = "io.micrometer:context-propagation", version = "1.1.2" }
dagger = { module = "com.google.dagger:dagger", version.ref = "dagger" }
daggerCompiler = { module = "com.google.dagger:dagger-compiler", version.ref = "dagger" }
dropwizardMetricsCore = { module = "io.dropwizard.metrics:metrics-core", version.ref = "dropwizard-metrics" }
dropwizardMetricsGraphite = { module = "io.dropwizard.metrics:metrics-graphite", version.ref = "dropwizard-metrics" }
dropwizardMetricsJmx = { module = "io.dropwizard.metrics:metrics-jmx", version.ref = "dropwizard-metrics" }
dropwizardMetricsCore5 = { module = "io.dropwizard.metrics5:metrics-core", version.ref = "dropwizard-metrics5" }
dynatraceUtils = { module = "com.dynatrace.metric.util:dynatrace-metric-utils-java", version.ref = "dynatrace-utils" }
ehcache2 = { module = "net.sf.ehcache:ehcache", version.ref = "ehcache2" }
ehcache3 = { module = "org.ehcache:ehcache", version.ref = "ehcache3" }
felixFramework = "org.apache.felix:org.apache.felix.framework:7.0.5"
felixScr = "org.apache.felix:org.apache.felix.scr:2.2.12"
gmetric4j = { module = "info.ganglia.gmetric4j:gmetric4j", version.ref = "gmetric4j" }
googleCloudLibrariesBom = { module = "com.google.cloud:libraries-bom", version = "26.50.0" }
googleCloudMonitoring = { module = "com.google.cloud:google-cloud-monitoring", version.ref = "google-cloud-monitoring" }
googleOauth2Http = { module = "com.google.auth:google-auth-library-oauth2-http", version = "1.29.0"}
grpcApi = { module = "io.grpc:grpc-api", version.ref = "grpc" }
grpcCore = { module = "io.grpc:grpc-core", version.ref = "grpc" }
grpcInprocess = { module = "io.grpc:grpc-inprocess", version.ref = "grpc" }
grpcServices = { module = "io.grpc:grpc-services", version.ref = "grpc" }
grpcStubs = { module = "io.grpc:grpc-stubs", version.ref = "grpc" }
grpcAlts = { module = "io.grpc:grpc-alts", version.ref = "grpc" }
grpcTestingProto = { module = "io.grpc:grpc-testing-proto", version.ref = "grpc" }
grpcKotlinStub = { module = "io.grpc:grpc-kotlin-stub", version.ref = "grpcKotlin" }
guava = { module = "com.google.guava:guava", version.ref = "guava" }
guice = { module = "com.google.inject:guice", version.ref = "guice" }
h2 = { module = "com.h2database:h2", version.ref = "h2" }
hazelcast = { module = "com.hazelcast:hazelcast", version.ref = "hazelcast" }
hazelcast3 = { module = "com.hazelcast:hazelcast", version.ref = "hazelcast3" }
hdrhistogram = { module = "org.hdrhistogram:HdrHistogram", version.ref = "hdrhistogram" }
hibernateEntitymanager = { module = "org.hibernate:hibernate-entitymanager", version.ref = "hibernate" }
hsqldb = { module = "org.hsqldb:hsqldb", version.ref = "hsqldb" }
httpcomponents-async = { module = "org.apache.httpcomponents:httpasyncclient", version.ref = "httpcomponents-async" }
httpcomponents-client = { module = "org.apache.httpcomponents:httpclient", version.ref = "httpcomponents-client" }
httpcomponents-client5 = { module = "org.apache.httpcomponents.client5:httpclient5", version.ref = "httpcomponents-client5" }
hystrix = { module = "com.netflix.hystrix:hystrix-core", version.ref = "hystrix" }
jacksonDatabind = { module = "com.fasterxml.jackson.core:jackson-databind", version.ref = "jackson-databind" }
jakarta-annotationApi = { module = "jakarta.annotation:jakarta.annotation-api", version = "3.0.0" }
jakarta-injectApi = { module = "jakarta.inject:jakarta.inject-api", version = "2.0.1" }
jakarta-jmsApi = { module = "jakarta.jms:jakarta.jms-api", version = "3.0.0" }
jakarta-servletApi = { module = "jakarta.servlet:jakarta.servlet-api", version = "5.0.0" }
javalin = { module = "io.javalin:javalin", version = "5.6.5" }
javax-cacheApi = { module = "javax.cache:cache-api", version.ref = "javax-cache" }
javax-inject = { module = "javax.inject:javax.inject", version.ref = "javax-inject" }
javax-servletApi = { module = "javax.servlet:javax.servlet-api", version = "4.0.1" }
jaxbApi = { module = "javax.xml.bind:jaxb-api", version.ref = "jaxb" }
jcstressCore = { module = "org.openjdk.jcstress:jcstress-core", version = "0.16" }
jetty9Client = { module = "org.eclipse.jetty:jetty-client", version.ref = "jetty9" }
jetty9Server = { module = "org.eclipse.jetty:jetty-server", version.ref = "jetty9" }
jetty9Servlet = { module = "org.eclipse.jetty:jetty-servlet", version.ref = "jetty9" }
jetty11Server = { module = "org.eclipse.jetty:jetty-server", version.ref = "jetty11" }
jetty12Server = { module = "org.eclipse.jetty:jetty-server", version.ref = "jetty12" }
jetty12Client = { module = "org.eclipse.jetty:jetty-client", version.ref = "jetty12" }
jersey2Server = { module = "org.glassfish.jersey.core:jersey-server", version.ref = "jersey2" }
jersey2Hk2 = { module = "org.glassfish.jersey.inject:jersey-hk2", version.ref = "jersey2" }
jersey2TestFrameworkInmemory = { module = "org.glassfish.jersey.test-framework.providers:jersey-test-framework-provider-inmemory", version.ref = "jersey2" }
jersey2TestFrameworkJdkHttp = { module = "org.glassfish.jersey.test-framework.providers:jersey-test-framework-provider-jdk-http", version.ref = "jersey2" }
jersey3ContainerJdkHttp = { module = "org.glassfish.jersey.containers:jersey-container-jdk-http", version.ref = "jersey3" }
jersey3Hk2 = { module = "org.glassfish.jersey.inject:jersey-hk2", version.ref = "jersey3" }
jersey3TestFrameworkJdkHttp = { module = "org.glassfish.jersey.test-framework.providers:jersey-test-framework-provider-jdk-http", version.ref = "jersey3" }
jmhCore = { module = "org.openjdk.jmh:jmh-core", version.ref = "jmh" }
jmhAnnotationProcessor = { module = "org.openjdk.jmh:jmh-generator-annprocess", version.ref = "jmh" }
jooq = { module = "org.jooq:jooq", version.ref = "jooqOld" }
jooqLatest = { module = "org.jooq:jooq", version.ref = "jooqNew" }
jsonPath = { module = "com.jayway.jsonpath:json-path", version = "2.9.0" }
jsr107 = { module = "org.jsr107.ri:cache-ri-impl", version.ref = "jsr107" }
jsr305 = { module = "com.google.code.findbugs:jsr305", version.ref = "jsr305" }
junitBom = { module = "org.junit:junit-bom", version.ref = "junit" }
junitJupiter = { module = "org.junit.jupiter:junit-jupiter" }
junitLoggingExtension = "com.innoq:junit5-logging-extension:0.2.0"
junitPlatformLauncher = { module = "org.junit.platform:junit-platform-launcher" }
kafkaClients = { module = "org.apache.kafka:kafka-clients", version.ref = "kafka" }
kafkaStreams = { module = "org.apache.kafka:kafka-streams", version.ref = "kafka" }
kafkaJunit = { module = "com.github.charithe:kafka-junit", version.ref = "kafka-junit" }
kotlinxCoroutines = { module = "org.jetbrains.kotlinx:kotlinx-coroutines-core", version = "1.7.3" }
latencyUtils = { module = "org.latencyutils:LatencyUtils", version.ref = "latency-utils" }
lmaxDisruptor = "com.lmax:disruptor:3.4.4"
logback12 = { module = "ch.qos.logback:logback-classic", version.ref = "logback12" }
logbackLatest = {module = "ch.qos.logback:logback-classic", version.ref = "logback-latest" }
log4j = { module = "org.apache.logging.log4j:log4j-core", version.ref = "log4j" }
mavenResolverConnectorBasic = { module = "org.apache.maven.resolver:maven-resolver-connector-basic", version.ref = "maven-resolver" }
mavenResolverTransportHttp = { module = "org.apache.maven.resolver:maven-resolver-transport-http", version.ref = "maven-resolver" }
mavenResolverProvider = { module = "org.apache.maven:maven-resolver-provider", version = "3.9.9" }
mockitoCore4 = { module = "org.mockito:mockito-core", version.ref = "mockito4" }
mockitoCore5 = { module = "org.mockito:mockito-core", version.ref = "mockito5" }
mongoSync = { module = "org.mongodb:mongodb-driver-sync", version.ref = "mongo" }
nettyBom = { module = "io.netty:netty-bom", version.ref = "netty" }
newrelicApi = { module = "com.newrelic.agent.java:newrelic-api", version.ref = "newrelic-api" }
okhttp = { module = "com.squareup.okhttp3:okhttp", version.ref = "okhttp" }
# some proto are marked alpha, hence the alpha version. metrics proto is what we use and it is marked stable
openTelemetry-proto = { module = "io.opentelemetry.proto:opentelemetry-proto", version = "1.3.2-alpha" }
osgiJunit5 = "org.osgi:org.osgi.test.junit5:1.3.0"
postgre = { module = "org.postgresql:postgresql", version.ref = "postgre" }
prometheusMetricsBom = { module = "io.prometheus:prometheus-metrics-bom", version.ref = "prometheus" }
prometheusMetrics = { module = "io.prometheus:prometheus-metrics-core" }
prometheusMetricsExpositionFormats = { module = "io.prometheus:prometheus-metrics-exposition-formats" }
prometheusMetricsTracerCommon = { module = "io.prometheus:prometheus-metrics-tracer-common" }
prometheusSimpleClientBom = { module = "io.prometheus:simpleclient_bom", version.ref = "prometheusSimpleClient" }
prometheusSimpleClient = { module = "io.prometheus:simpleclient_common" }
prometheusSimpleClientPushgateway = { module = "io.prometheus:simpleclient_pushgateway" }
reactorBom = { module = "io.projectreactor:reactor-bom", version.ref = "reactor" }
restAssured = { module = "io.rest-assured:rest-assured", version.ref = "rest-assured" }
retrofit2 = { module = "com.squareup.retrofit2:retrofit", version = "2.11.0" }
signalfx = { module = "com.signalfx.public:signalfx-java", version.ref = "signalfx" }
slf4jApi = { module = "org.slf4j:slf4j-api", version.ref = "slf4j" }
slfj4Simple = { module = "org.slf4j:slf4j-simple", version.ref = "slf4j" }
spectatorAtlas = { module = "com.netflix.spectator:spectator-reg-atlas", version.ref = "spectator-atlas" }
spring5-core = { module = "org.springframework:spring-core", version.ref = "spring5" }
spring-cloud = { module = "org.springframework.cloud:spring-cloud-dependencies", version = "2021.0.9" }
spring-javaformatCheckstyle = { module = "io.spring.javaformat:spring-javaformat-checkstyle", version.ref = "spring-javaformat" }
spring6-aop = { module = "org.springframework:spring-aop", version.ref = "spring6" }
spring6-context = { module = "org.springframework:spring-context", version.ref = "spring6" }
systemStubsJupiter = { module = "uk.org.webcompere:system-stubs-jupiter", version = "2.1.7" }
testcontainers-junitJupiter = { module = "org.testcontainers:junit-jupiter", version.ref = "testcontainers" }
testcontainers-kafka = { module = "org.testcontainers:kafka", version.ref = "testcontainers" }
testcontainers-postgresql = { module = "org.testcontainers:postgresql", version.ref = "testcontainers" }
testcontainers-mongodb = { module = "org.testcontainers:mongodb", version.ref = "testcontainers" }
testcontainers = { module = "org.testcontainers:testcontainers", version.ref = "testcontainers" }
tomcatEmbed = { module = "org.apache.tomcat.embed:tomcat-embed-core", version.ref = "tomcat" }
wavefront = { module = "com.wavefront:wavefront-sdk-java", version.ref = "wavefront" }
wiremock = { module = "com.github.tomakehurst:wiremock-jre8-standalone", version.ref = "wiremock" }
wiremockJunit5 = { module = "ru.lanwen.wiremock:wiremock-junit5", version.ref = "wiremock-junit5" }

# plugin dependencies
plugin-license = { module = "gradle.plugin.com.hierynomus.gradle.plugins:license-gradle-plugin", version = "0.16.1" }
plugin-nebulaRelease = { module = "com.netflix.nebula:nebula-release-plugin", version = "18.0.8" }
plugin-nebulaPublishing = { module = "com.netflix.nebula:nebula-publishing-plugin", version = "20.3.0" }
plugin-nebulaProject = { module = "com.netflix.nebula:nebula-project-plugin", version = "10.1.5" }
plugin-nebulaInfo = { module = "com.netflix.nebula:gradle-info-plugin", version = "12.1.6" }
plugin-noHttp = { module = "io.spring.nohttp:nohttp-gradle", version = "0.0.11" }
plugin-nexusPublish = { module = "io.github.gradle-nexus:publish-plugin", version = "1.3.0" }
plugin-javaformat = { module = "io.spring.javaformat:spring-javaformat-gradle-plugin", version.ref = "spring-javaformat" }
plugin-japicmp = { module = "me.champeau.gradle:japicmp-gradle-plugin", version = "0.4.5" }
plugin-downloadTask = { module = "de.undercouch:gradle-download-task", version = "5.6.0" }
plugin-spotless = { module = "com.diffplug.spotless:spotless-plugin-gradle", version = "6.25.0" }
plugin-bnd = "biz.aQute.bnd:biz.aQute.bnd.gradle:6.4.0"

[plugins]
kotlin19 = { id = "org.jetbrains.kotlin.jvm", version = "1.9.25" }
kotlin17 = { id = "org.jetbrains.kotlin.jvm", version = "1.7.22" }
jcstress = { id = "io.github.reyerizo.gradle.jcstress", version = "0.8.15" }
aspectj = { id = 'io.freefair.aspectj.post-compile-weaving', version = '8.10.2' }<|MERGE_RESOLUTION|>--- conflicted
+++ resolved
@@ -10,13 +10,8 @@
 caffeine = "2.9.3"
 cloudwatch2 = "2.29.14"
 colt = "1.2.0"
-<<<<<<< HEAD
 dagger = "2.52"
-dropwizard-metrics = "4.2.28"
-=======
-dagger = "2.51.1"
 dropwizard-metrics = "4.2.29"
->>>>>>> 567654c2
 dropwizard-metrics5 = "5.0.0"
 dynatrace-utils = "2.2.1"
 ehcache2 = "2.10.9.2"
