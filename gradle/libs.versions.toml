[versions]
activemq-artemis = "2.33.0"
application-insights = "2.6.4"
archunit = "1.3.0"
asmForPlugins = "7.3.1"
aspectjweaver = "1.9.22.1"
assertj = "3.25.3"
awaitility = "4.2.1"
<<<<<<< HEAD
=======
# legacy SDK
aws-cloudwatch = "1.12.739"
>>>>>>> 9f139127
caffeine = "2.9.3"
cloudwatch2 = "2.25.64"
colt = "1.2.0"
<<<<<<< HEAD
dagger = "2.51.1"
dropwizard-metrics = "4.2.25"
=======
dagger = "2.48.1"
dropwizard-metrics = "4.2.26"
>>>>>>> 9f139127
dropwizard-metrics5 = "5.0.0"
dynatrace-utils = "2.2.1"
ehcache2 = "2.10.9.2"
ehcache3 = "3.10.8"
gmetric4j = "1.0.10"
google-cloud-monitoring = "3.43.0"
grpc = "1.58.0"
grpcKotlin = "1.4.1"
guava = "32.1.2-jre"
guice = "5.1.0"
h2 = "2.2.224"
hazelcast = "5.3.2"
hazelcast3 = "3.12.13"
hdrhistogram = "2.2.2"
hibernate = "5.6.15.Final"
# 2.6.0 requires JDK 11
hsqldb = "2.7.3"
httpcomponents-async = "4.1.5"
httpcomponents-client = "4.5.14"
httpcomponents-client5 = "5.3.1"
# metrics are better with https://github.com/Netflix/Hystrix/pull/1568 introduced
# in hystrix 1.5.12, but Netflix re-released 1.5.11 as 1.5.18 late in 2018.
# <=1.5.11 or 1.5.18 doesn't break with Micrometer, but open metrics won't be correct necessarily.
hystrix = "1.5.12"
jackson-databind = "2.17.1"
javax-cache = "1.1.1"
javax-inject = "1"
jaxb = "2.3.1"
jetty9 = "9.4.54.v20240208"
jetty11 = "11.0.16"
jetty12 = "12.0.6"
jersey2 = "2.43"
jersey3 = "3.0.11"
jmh = "1.37"
# 3.14.x is the newest version of OSS jOOQ that supports Java 8
jooqOld = "3.14.16"
# latest version of jOOQ to run tests against
jooqNew = "3.19.8"
jsr107 = "1.1.1"
jsr305 = "3.0.2"
junit = "5.10.2"
junit-platform = "1.10.2"
kafka = "2.8.2"
kafka-junit = "4.2.10"
latency-utils = "2.0.3"
logback12 = "1.2.13"
logback-latest = "1.5.3"
log4j = "2.23.1"
maven-resolver = "1.9.20"
mockito4 = "4.11.0"
mockito5 = "5.11.0"
mongo = "4.11.2"
netty = "4.1.110.Final"
newrelic-api = "5.14.0"
# Kotlin 1.7 sample will fail from OkHttp 4.12.0 due to okio dependency being a Kotlin 1.9 module
okhttp = "4.11.0"
postgre = "42.7.3"
prometheus = "1.2.1"
prometheusSimpleClient = "0.16.0"
reactor = "2022.0.19"
rest-assured = "5.4.0"
signalfx = "1.0.42"
slf4j = "1.7.36"
spectator-atlas = "1.7.13"
spring = "5.3.36"
spring-javaformat = "0.0.42"
testcontainers = "1.19.8"
tomcat = "8.5.100"
wavefront = "3.4.3"
wiremock = "2.35.2"
wiremock-junit5 = "1.3.1"

[libraries]
activemqArtemisJakartaClient = { module = "org.apache.activemq:artemis-jakarta-client", version.ref = "activemq-artemis" }
activemqArtemisJunit5 = { module = "org.apache.activemq:artemis-junit-5", version.ref = "activemq-artemis" }
applicationInsights = { module = "com.microsoft.azure:applicationinsights-core", version.ref = "application-insights" }
archunitJunit5 = { module = "com.tngtech.archunit:archunit-junit5", version.ref = "archunit" }
asmForPlugins = { module = "org.ow2.asm:asm", version.ref = "asmForPlugins" }
aspectjweaver = { module = "org.aspectj:aspectjweaver", version.ref = "aspectjweaver" }
assertj = { module = "org.assertj:assertj-core", version.ref = "assertj" }
awaitility = { module = "org.awaitility:awaitility", version.ref = "awaitility" }
caffeine = { module = "com.github.ben-manes.caffeine:caffeine", version.ref = "caffeine" }
cloudwatch2 = { module = "software.amazon.awssdk:cloudwatch", version.ref = "cloudwatch2" }
colt = { module = "colt:colt", version.ref = "colt" }
commonsPool2 = "org.apache.commons:commons-pool2:2.12.0"
contextPropagation = { module = "io.micrometer:context-propagation", version = "1.1.1" }
dagger = { module = "com.google.dagger:dagger", version.ref = "dagger" }
daggerCompiler = { module = "com.google.dagger:dagger-compiler", version.ref = "dagger" }
dropwizardMetricsCore = { module = "io.dropwizard.metrics:metrics-core", version.ref = "dropwizard-metrics" }
dropwizardMetricsGraphite = { module = "io.dropwizard.metrics:metrics-graphite", version.ref = "dropwizard-metrics" }
dropwizardMetricsJmx = { module = "io.dropwizard.metrics:metrics-jmx", version.ref = "dropwizard-metrics" }
dropwizardMetricsCore5 = { module = "io.dropwizard.metrics5:metrics-core", version.ref = "dropwizard-metrics5" }
dynatraceUtils = { module = "com.dynatrace.metric.util:dynatrace-metric-utils-java", version.ref = "dynatrace-utils" }
ehcache2 = { module = "net.sf.ehcache:ehcache", version.ref = "ehcache2" }
ehcache3 = { module = "org.ehcache:ehcache", version.ref = "ehcache3" }
felixFramework = "org.apache.felix:org.apache.felix.framework:7.0.5"
felixScr = "org.apache.felix:org.apache.felix.scr:2.2.12"
gmetric4j = { module = "info.ganglia.gmetric4j:gmetric4j", version.ref = "gmetric4j" }
googleCloudLibrariesBom = { module = "com.google.cloud:libraries-bom", version = "26.38.0" }
googleCloudMonitoring = { module = "com.google.cloud:google-cloud-monitoring", version.ref = "google-cloud-monitoring" }
googleOauth2Http = { module = "com.google.auth:google-auth-library-oauth2-http", version = "1.23.0"}
grpcApi = { module = "io.grpc:grpc-api", version.ref = "grpc" }
grpcCore = { module = "io.grpc:grpc-core", version.ref = "grpc" }
grpcInprocess = { module = "io.grpc:grpc-inprocess", version.ref = "grpc" }
grpcServices = { module = "io.grpc:grpc-services", version.ref = "grpc" }
grpcStubs = { module = "io.grpc:grpc-stubs", version.ref = "grpc" }
grpcAlts = { module = "io.grpc:grpc-alts", version.ref = "grpc" }
grpcTestingProto = { module = "io.grpc:grpc-testing-proto", version.ref = "grpc" }
grpcKotlinStub = { module = "io.grpc:grpc-kotlin-stub", version.ref = "grpcKotlin" }
guava = { module = "com.google.guava:guava", version.ref = "guava" }
guice = { module = "com.google.inject:guice", version.ref = "guice" }
h2 = { module = "com.h2database:h2", version.ref = "h2" }
hazelcast = { module = "com.hazelcast:hazelcast", version.ref = "hazelcast" }
hazelcast3 = { module = "com.hazelcast:hazelcast", version.ref = "hazelcast3" }
hdrhistogram = { module = "org.hdrhistogram:HdrHistogram", version.ref = "hdrhistogram" }
hibernateEntitymanager = { module = "org.hibernate:hibernate-entitymanager", version.ref = "hibernate" }
hsqldb = { module = "org.hsqldb:hsqldb", version.ref = "hsqldb" }
httpcomponents-async = { module = "org.apache.httpcomponents:httpasyncclient", version.ref = "httpcomponents-async" }
httpcomponents-client = { module = "org.apache.httpcomponents:httpclient", version.ref = "httpcomponents-client" }
httpcomponents-client5 = { module = "org.apache.httpcomponents.client5:httpclient5", version.ref = "httpcomponents-client5" }
hystrix = { module = "com.netflix.hystrix:hystrix-core", version.ref = "hystrix" }
jacksonDatabind = { module = "com.fasterxml.jackson.core:jackson-databind", version.ref = "jackson-databind" }
jakarta-jmsApi = { module = "jakarta.jms:jakarta.jms-api", version = "3.0.0" }
jakarta-servletApi = { module = "jakarta.servlet:jakarta.servlet-api", version = "5.0.0" }
javalin = { module = "io.javalin:javalin", version = "5.6.5" }
javax-cacheApi = { module = "javax.cache:cache-api", version.ref = "javax-cache" }
javax-inject = { module = "javax.inject:javax.inject", version.ref = "javax-inject" }
javax-servletApi = { module = "javax.servlet:javax.servlet-api", version = "4.0.1" }
jaxbApi = { module = "javax.xml.bind:jaxb-api", version.ref = "jaxb" }
jcstressCore = { module = "org.openjdk.jcstress:jcstress-core", version = "0.16" }
jetty9Client = { module = "org.eclipse.jetty:jetty-client", version.ref = "jetty9" }
jetty9Server = { module = "org.eclipse.jetty:jetty-server", version.ref = "jetty9" }
jetty9Servlet = { module = "org.eclipse.jetty:jetty-servlet", version.ref = "jetty9" }
jetty11Server = { module = "org.eclipse.jetty:jetty-server", version.ref = "jetty11" }
jetty12Server = { module = "org.eclipse.jetty:jetty-server", version.ref = "jetty12" }
jetty12Client = { module = "org.eclipse.jetty:jetty-client", version.ref = "jetty12" }
jersey2Server = { module = "org.glassfish.jersey.core:jersey-server", version.ref = "jersey2" }
jersey2Hk2 = { module = "org.glassfish.jersey.inject:jersey-hk2", version.ref = "jersey2" }
jersey2TestFrameworkInmemory = { module = "org.glassfish.jersey.test-framework.providers:jersey-test-framework-provider-inmemory", version.ref = "jersey2" }
jersey2TestFrameworkJdkHttp = { module = "org.glassfish.jersey.test-framework.providers:jersey-test-framework-provider-jdk-http", version.ref = "jersey2" }
jersey3ContainerJdkHttp = { module = "org.glassfish.jersey.containers:jersey-container-jdk-http", version.ref = "jersey3" }
jersey3Hk2 = { module = "org.glassfish.jersey.inject:jersey-hk2", version.ref = "jersey3" }
jersey3TestFrameworkJdkHttp = { module = "org.glassfish.jersey.test-framework.providers:jersey-test-framework-provider-jdk-http", version.ref = "jersey3" }
jmhCore = { module = "org.openjdk.jmh:jmh-core", version.ref = "jmh" }
jmhAnnotationProcessor = { module = "org.openjdk.jmh:jmh-generator-annprocess", version.ref = "jmh" }
jooq = { module = "org.jooq:jooq", version.ref = "jooqOld" }
jooqLatest = { module = "org.jooq:jooq", version.ref = "jooqNew" }
jsonPath = { module = "com.jayway.jsonpath:json-path", version = "2.9.0" }
jsr107 = { module = "org.jsr107.ri:cache-ri-impl", version.ref = "jsr107" }
jsr305 = { module = "com.google.code.findbugs:jsr305", version.ref = "jsr305" }
junitBom = { module = "org.junit:junit-bom", version.ref = "junit" }
junitJupiter = { module = "org.junit.jupiter:junit-jupiter", version.ref = "junit" }
junitLoggingExtention = "com.innoq:junit5-logging-extension:0.2.0"
junitPlatformLauncher = { module = "org.junit.platform:junit-platform-launcher", version.ref = "junit-platform" }
kafkaClients = { module = "org.apache.kafka:kafka-clients", version.ref = "kafka" }
kafkaStreams = { module = "org.apache.kafka:kafka-streams", version.ref = "kafka" }
kafkaJunit = { module = "com.github.charithe:kafka-junit", version.ref = "kafka-junit" }
kotlinxCoroutines = { module = "org.jetbrains.kotlinx:kotlinx-coroutines-core", version = "1.7.3" }
latencyUtils = { module = "org.latencyutils:LatencyUtils", version.ref = "latency-utils" }
lmaxDisruptor = "com.lmax:disruptor:3.4.4"
logback12 = { module = "ch.qos.logback:logback-classic", version.ref = "logback12" }
logbackLatest = {module = "ch.qos.logback:logback-classic", version.ref = "logback-latest" }
log4j = { module = "org.apache.logging.log4j:log4j-core", version.ref = "log4j" }
mavenResolverConnectorBasic = { module = "org.apache.maven.resolver:maven-resolver-connector-basic", version.ref = "maven-resolver" }
mavenResolverTransportHttp = { module = "org.apache.maven.resolver:maven-resolver-transport-http", version.ref = "maven-resolver" }
mavenResolverProvider = { module = "org.apache.maven:maven-resolver-provider", version = "3.9.7" }
mockitoCore4 = { module = "org.mockito:mockito-core", version.ref = "mockito4" }
mockitoCore5 = { module = "org.mockito:mockito-core", version.ref = "mockito5" }
mongoSync = { module = "org.mongodb:mongodb-driver-sync", version.ref = "mongo" }
nettyBom = { module = "io.netty:netty-bom", version.ref = "netty" }
newrelicApi = { module = "com.newrelic.agent.java:newrelic-api", version.ref = "newrelic-api" }
okhttp = { module = "com.squareup.okhttp3:okhttp", version.ref = "okhttp" }
# some proto are marked alpha, hence the alpha version. metrics proto is what we use and it is marked stable
openTelemetry-proto = { module = "io.opentelemetry.proto:opentelemetry-proto", version = "1.2.0-alpha" }
osgiJunit5 = "org.osgi:org.osgi.test.junit5:1.3.0"
postgre = { module = "org.postgresql:postgresql", version.ref = "postgre" }
prometheusMetrics = { module = "io.prometheus:prometheus-metrics-core", version.ref = "prometheus" }
prometheusMetricsExpositionFormats = { module = "io.prometheus:prometheus-metrics-exposition-formats", version.ref = "prometheus" }
prometheusMetricsTracerCommon = { module = "io.prometheus:prometheus-metrics-tracer-common", version.ref = "prometheus" }
prometheusSimpleClient = { module = "io.prometheus:simpleclient_common", version.ref = "prometheusSimpleClient" }
prometheusSimpleClientPushgateway = { module = "io.prometheus:simpleclient_pushgateway", version.ref = "prometheusSimpleClient" }
reactorBom = { module = "io.projectreactor:reactor-bom", version.ref = "reactor" }
restAssured = { module = "io.rest-assured:rest-assured", version.ref = "rest-assured" }
retrofit2 = { module = "com.squareup.retrofit2:retrofit", version = "2.11.0" }
signalfx = { module = "com.signalfx.public:signalfx-java", version.ref = "signalfx" }
slf4jApi = { module = "org.slf4j:slf4j-api", version.ref = "slf4j" }
slfj4Simple = { module = "org.slf4j:slf4j-simple", version.ref = "slf4j" }
spectatorAtlas = { module = "com.netflix.spectator:spectator-reg-atlas", version.ref = "spectator-atlas" }
spring-context = { module = "org.springframework:spring-context", version.ref = "spring" }
spring-core = { module = "org.springframework:spring-core", version.ref = "spring" }
spring-cloud = { module = "org.springframework.cloud:spring-cloud-dependencies", version = "2021.0.9" }
spring-javaformatCheckstyle = { module = "io.spring.javaformat:spring-javaformat-checkstyle", version.ref = "spring-javaformat" }
systemStubsJupiter = { module = "uk.org.webcompere:system-stubs-jupiter", version = "2.1.6" }
testcontainers-junitJupiter = { module = "org.testcontainers:junit-jupiter", version.ref = "testcontainers" }
testcontainers-kafka = { module = "org.testcontainers:kafka", version.ref = "testcontainers" }
testcontainers-postgresql = { module = "org.testcontainers:postgresql", version.ref = "testcontainers" }
testcontainers-mongodb = { module = "org.testcontainers:mongodb", version.ref = "testcontainers" }
testcontainers = { module = "org.testcontainers:testcontainers", version.ref = "testcontainers" }
tomcatEmbed = { module = "org.apache.tomcat.embed:tomcat-embed-core", version.ref = "tomcat" }
wavefront = { module = "com.wavefront:wavefront-sdk-java", version.ref = "wavefront" }
wiremock = { module = "com.github.tomakehurst:wiremock-jre8-standalone", version.ref = "wiremock" }
wiremockJunit5 = { module = "ru.lanwen.wiremock:wiremock-junit5", version.ref = "wiremock-junit5" }

# plugin dependencies
plugin-license = { module = "gradle.plugin.com.hierynomus.gradle.plugins:license-gradle-plugin", version = "0.16.1" }
plugin-nebulaRelease = { module = "com.netflix.nebula:nebula-release-plugin", version = "18.0.8" }
plugin-nebulaPublishing = { module = "com.netflix.nebula:nebula-publishing-plugin", version = "20.3.0" }
plugin-nebulaProject = { module = "com.netflix.nebula:nebula-project-plugin", version = "10.1.5" }
plugin-nebulaInfo = { module = "com.netflix.nebula:gradle-info-plugin", version = "12.1.6" }
plugin-noHttp = { module = "io.spring.nohttp:nohttp-gradle", version = "0.0.11" }
plugin-nexusPublish = { module = "io.github.gradle-nexus:publish-plugin", version = "1.3.0" }
plugin-javaformat = { module = "io.spring.javaformat:spring-javaformat-gradle-plugin", version.ref = "spring-javaformat" }
<<<<<<< HEAD
plugin-japicmp = { module = "me.champeau.gradle:japicmp-gradle-plugin", version = "0.4.2" }
plugin-downloadTask = { module = "de.undercouch:gradle-download-task", version = "5.6.0" }
=======
plugin-japicmp = { module = "me.champeau.gradle:japicmp-gradle-plugin", version = "0.4.3" }
plugin-downloadTask = { module = "de.undercouch:gradle-download-task", version = "5.5.0" }
>>>>>>> 9f139127
plugin-spotless = { module = "com.diffplug.spotless:spotless-plugin-gradle", version = "6.25.0" }
plugin-bnd = "biz.aQute.bnd:biz.aQute.bnd.gradle:6.4.0"

[plugins]
kotlin19 = { id = "org.jetbrains.kotlin.jvm", version = "1.9.23" }
kotlin17 = { id = "org.jetbrains.kotlin.jvm", version = "1.7.22" }
jcstress = { id = "io.github.reyerizo.gradle.jcstress", version = "0.8.15" }<|MERGE_RESOLUTION|>--- conflicted
+++ resolved
@@ -6,21 +6,11 @@
 aspectjweaver = "1.9.22.1"
 assertj = "3.25.3"
 awaitility = "4.2.1"
-<<<<<<< HEAD
-=======
-# legacy SDK
-aws-cloudwatch = "1.12.739"
->>>>>>> 9f139127
 caffeine = "2.9.3"
 cloudwatch2 = "2.25.64"
 colt = "1.2.0"
-<<<<<<< HEAD
 dagger = "2.51.1"
-dropwizard-metrics = "4.2.25"
-=======
-dagger = "2.48.1"
 dropwizard-metrics = "4.2.26"
->>>>>>> 9f139127
 dropwizard-metrics5 = "5.0.0"
 dynatrace-utils = "2.2.1"
 ehcache2 = "2.10.9.2"
@@ -233,13 +223,8 @@
 plugin-noHttp = { module = "io.spring.nohttp:nohttp-gradle", version = "0.0.11" }
 plugin-nexusPublish = { module = "io.github.gradle-nexus:publish-plugin", version = "1.3.0" }
 plugin-javaformat = { module = "io.spring.javaformat:spring-javaformat-gradle-plugin", version.ref = "spring-javaformat" }
-<<<<<<< HEAD
-plugin-japicmp = { module = "me.champeau.gradle:japicmp-gradle-plugin", version = "0.4.2" }
+plugin-japicmp = { module = "me.champeau.gradle:japicmp-gradle-plugin", version = "0.4.3" }
 plugin-downloadTask = { module = "de.undercouch:gradle-download-task", version = "5.6.0" }
-=======
-plugin-japicmp = { module = "me.champeau.gradle:japicmp-gradle-plugin", version = "0.4.3" }
-plugin-downloadTask = { module = "de.undercouch:gradle-download-task", version = "5.5.0" }
->>>>>>> 9f139127
 plugin-spotless = { module = "com.diffplug.spotless:spotless-plugin-gradle", version = "6.25.0" }
 plugin-bnd = "biz.aQute.bnd:biz.aQute.bnd.gradle:6.4.0"
 
