[versions]
application-insights = "2.6.4"
archunit = "1.1.0"
asmForPlugins = "7.3.1"
aspectjweaver = "1.8.14"
assertj = "3.24.2"
awaitility = "4.2.0"
# legacy SDK
aws-cloudwatch = "1.12.586"
caffeine = "2.9.3"
cloudwatch2 = "2.18.41"
colt = "1.2.0"
dagger = "2.11"
dropwizard-metrics = "4.2.22"
dropwizard-metrics5 = "5.0.0"
dynatrace-utils = "1.6.0"
ehcache2 = "2.10.9.2"
ehcache3 = "3.10.8"
gmetric4j = "1.0.10"
google-cloud-monitoring = "3.6.0"
grpc = "1.49.2"
guava = "31.1-jre"
guice = "5.1.0"
h2 = "2.2.224"
hazelcast = "5.2.4"
hazelcast3 = "3.12.13"
hdrhistogram = "2.1.12"
hibernate = "5.6.15.Final"
# 2.6.0 requires JDK 11
hsqldb = "2.5.2"
httpcomponents-async = "4.1.5"
httpcomponents-client = "4.5.14"
# metrics are better with https://github.com/Netflix/Hystrix/pull/1568 introduced
# in hystrix 1.5.12, but Netflix re-released 1.5.11 as 1.5.18 late in 2018.
# <=1.5.11 or 1.5.18 doesn't break with Micrometer, but open metrics won't be correct necessarily.
hystrix = "1.5.12"
jackson-databind = "2.14.3"
javax-cache = "1.1.1"
javax-inject = "1"
jaxb = "2.3.1"
jetty = "9.4.53.v20231009"
jetty11 = "11.0.12"
jersey2 = "2.37"
jersey3 = "3.0.8"
jmh = "1.37"
jooq = "3.14.16"
jsr107 = "1.0.0"
jsr305 = "3.0.2"
junit = "5.9.3"
junit-platform = "1.9.3"
kafka = "2.8.2"
kafka-junit = "4.2.7"
latency-utils = "2.0.3"
logback = "1.2.12"
log4j = "2.19.0"
maven-resolver = "1.8.2"
<<<<<<< HEAD
mockito = "5.5.0"
mongo = "4.8.2"
netty = "4.1.100.Final"
=======
# 5.x requires JDK 11.
mockito = "4.11.0"
mongo = "4.6.1"
netty = "4.1.101.Final"
>>>>>>> e487c85a
newrelic-api = "5.14.0"
okhttp = "5.0.0-alpha.11" # TODO is compiling against an alpha version intentional?
postgre = "42.5.4"
prometheus = "0.16.0"
reactor = "2020.0.37"
rest-assured = "5.3.2"
signalfx = "1.0.36"
slf4j = "1.7.36"
spectator-atlas = "1.3.10"
spring = "5.3.30"
spring-javaformat = "0.0.39"
testcontainers = "1.19.1"
tomcat = "8.5.95"
wavefront = "3.0.4"
# pinned to avoid issues with shaded slf4j version - see gh-3414
wiremock = "2.33.2"
wiremock-junit5 = "1.3.1"

[libraries]
applicationInsights = { module = "com.microsoft.azure:applicationinsights-core", version.ref = "application-insights" }
archunitJunit5 = { module = "com.tngtech.archunit:archunit-junit5", version.ref = "archunit" }
asmForPlugins = { module = "org.ow2.asm:asm", version.ref = "asmForPlugins" }
aspectjweaver = { module = "org.aspectj:aspectjweaver", version.ref = "aspectjweaver" }
assertj = { module = "org.assertj:assertj-core", version.ref = "assertj" }
awaitility = { module = "org.awaitility:awaitility", version.ref = "awaitility" }
aws-javaSdkCloudwatch = { module = "com.amazonaws:aws-java-sdk-cloudwatch", version.ref = "aws-cloudwatch" }
caffeine = { module = "com.github.ben-manes.caffeine:caffeine", version.ref = "caffeine" }
cloudwatch2 = { module = "software.amazon.awssdk:cloudwatch", version.ref = "cloudwatch2" }
colt = { module = "colt:colt", version.ref = "colt" }
commonsPool2 = "org.apache.commons:commons-pool2:2.11.1"
contextPropagation = { module = "io.micrometer:context-propagation", version = "1.0.7-SNAPSHOT" }
dagger = { module = "com.google.dagger:dagger", version.ref = "dagger" }
daggerCompiler = { module = "com.google.dagger:dagger-compiler", version.ref = "dagger" }
dropwizardMetricsCore = { module = "io.dropwizard.metrics:metrics-core", version.ref = "dropwizard-metrics" }
dropwizardMetricsGraphite = { module = "io.dropwizard.metrics:metrics-graphite", version.ref = "dropwizard-metrics" }
dropwizardMetricsJmx = { module = "io.dropwizard.metrics:metrics-jmx", version.ref = "dropwizard-metrics" }
dropwizardMetricsCore5 = { module = "io.dropwizard.metrics5:metrics-core", version.ref = "dropwizard-metrics5" }
dynatraceUtils = { module = "com.dynatrace.metric.util:dynatrace-metric-utils-java", version.ref = "dynatrace-utils" }
ehcache2 = { module = "net.sf.ehcache:ehcache", version.ref = "ehcache2" }
ehcache3 = { module = "org.ehcache:ehcache", version.ref = "ehcache3" }
gmetric4j = { module = "info.ganglia.gmetric4j:gmetric4j", version.ref = "gmetric4j" }
googleCloudMonitoring = { module = "com.google.cloud:google-cloud-monitoring", version.ref = "google-cloud-monitoring" }
googleOauth2Http = { module = "com.google.auth:google-auth-library-oauth2-http", version = "1.12.2"}
grpcApi = { module = "io.grpc:grpc-api", version.ref = "grpc" }
grpcCore = { module = "io.grpc:grpc-core", version.ref = "grpc" }
grpcServices = { module = "io.grpc:grpc-services", version.ref = "grpc" }
grpcStubs = { module = "io.grpc:grpc-stubs", version.ref = "grpc" }
grpcAlts = { module = "io.grpc:grpc-alts", version.ref = "grpc" }
grpcTestingProto = { module = "io.grpc:grpc-testing-proto", version.ref = "grpc" }
guava = { module = "com.google.guava:guava", version.ref = "guava" }
guice = { module = "com.google.inject:guice", version.ref = "guice" }
h2 = { module = "com.h2database:h2", version.ref = "h2" }
hazelcast = { module = "com.hazelcast:hazelcast", version.ref = "hazelcast" }
hazelcast3 = { module = "com.hazelcast:hazelcast", version.ref = "hazelcast3" }
hdrhistogram = { module = "org.hdrhistogram:HdrHistogram", version.ref = "hdrhistogram" }
hibernateEntitymanager = { module = "org.hibernate:hibernate-entitymanager", version.ref = "hibernate" }
hsqldb = { module = "org.hsqldb:hsqldb", version.ref = "hsqldb" }
httpcomponents-async = { module = "org.apache.httpcomponents:httpasyncclient", version.ref = "httpcomponents-async" }
httpcomponents-client = { module = "org.apache.httpcomponents:httpclient", version.ref = "httpcomponents-client" }
hystrix = { module = "com.netflix.hystrix:hystrix-core", version.ref = "hystrix" }
jacksonDatabind = { module = "com.fasterxml.jackson.core:jackson-databind", version.ref = "jackson-databind" }
jakarta-servletApi = { module = "jakarta.servlet:jakarta.servlet-api", version = "5.0.0" }
javalin = { module = "io.javalin:javalin", version = "5.0.1" }
javax-cacheApi = { module = "javax.cache:cache-api", version.ref = "javax-cache" }
javax-inject = { module = "javax.inject:javax.inject", version.ref = "javax-inject" }
javax-servletApi = { module = "javax.servlet:javax.servlet-api", version = "4.0.1" }
jaxbApi = { module = "javax.xml.bind:jaxb-api", version.ref = "jaxb" }
jettyClient = { module = "org.eclipse.jetty:jetty-client", version.ref = "jetty" }
jettyServer = { module = "org.eclipse.jetty:jetty-server", version.ref = "jetty" }
jettyServlet = { module = "org.eclipse.jetty:jetty-servlet", version.ref = "jetty" }
jetty11Server = { module = "org.eclipse.jetty:jetty-server", version.ref = "jetty11" }
jersey2Server = { module = "org.glassfish.jersey.core:jersey-server", version.ref = "jersey2" }
jersey2Hk2 = { module = "org.glassfish.jersey.inject:jersey-hk2", version.ref = "jersey2" }
jersey2TestFrameworkInmemory = { module = "org.glassfish.jersey.test-framework.providers:jersey-test-framework-provider-inmemory", version.ref = "jersey2" }
jersey2TestFrameworkJdkHttp = { module = "org.glassfish.jersey.test-framework.providers:jersey-test-framework-provider-jdk-http", version.ref = "jersey2" }
jersey3ContainerJdkHttp = { module = "org.glassfish.jersey.containers:jersey-container-jdk-http", version.ref = "jersey3" }
jersey3Hk2 = { module = "org.glassfish.jersey.inject:jersey-hk2", version.ref = "jersey3" }
jersey3TestFrameworkJdkHttp = { module = "org.glassfish.jersey.test-framework.providers:jersey-test-framework-provider-jdk-http", version.ref = "jersey3" }
jmhCore = { module = "org.openjdk.jmh:jmh-core", version.ref = "jmh" }
jmhAnnotationProcessor = { module = "org.openjdk.jmh:jmh-generator-annprocess", version.ref = "jmh" }
jooq = { module = "org.jooq:jooq", version.ref = "jooq" }
jsonPath = { module = "com.jayway.jsonpath:json-path", version = "2.7.0" }
jsr107 = { module = "org.jsr107.ri:cache-ri-impl", version.ref = "jsr107" }
jsr305 = { module = "com.google.code.findbugs:jsr305", version.ref = "jsr305" }
junitBom = { module = "org.junit:junit-bom", version.ref = "junit" }
junitJupiter = { module = "org.junit.jupiter:junit-jupiter", version.ref = "junit" }
junitPlatformLauncher = { module = "org.junit.platform:junit-platform-launcher", version.ref = "junit-platform" }
kafkaClients = { module = "org.apache.kafka:kafka-clients", version.ref = "kafka" }
kafkaStreams = { module = "org.apache.kafka:kafka-streams", version.ref = "kafka" }
kafkaJunit = { module = "com.github.charithe:kafka-junit", version.ref = "kafka-junit" }
kotlinxCoroutines = { module = "org.jetbrains.kotlinx:kotlinx-coroutines-core", version = "1.6.4" }
latencyUtils = { module = "org.latencyutils:LatencyUtils", version.ref = "latency-utils" }
lmaxDisruptor = "com.lmax:disruptor:3.4.4"
logback = { module = "ch.qos.logback:logback-classic", version.ref = "logback" }
logback14 = {module = "ch.qos.logback:logback-classic", version = "1.4.11" }
log4j = { module = "org.apache.logging.log4j:log4j-core", version.ref = "log4j" }
mavenResolverConnectorBasic = { module = "org.apache.maven.resolver:maven-resolver-connector-basic", version.ref = "maven-resolver" }
mavenResolverTransportHttp = { module = "org.apache.maven.resolver:maven-resolver-transport-http", version.ref = "maven-resolver" }
mavenResolverProvider = { module = "org.apache.maven:maven-resolver-provider", version = "3.8.8" }
mockitoCore = { module = "org.mockito:mockito-core", version.ref = "mockito" }
mongoSync = { module = "org.mongodb:mongodb-driver-sync", version.ref = "mongo" }
nettyBom = { module = "io.netty:netty-bom", version.ref = "netty" }
newrelicApi = { module = "com.newrelic.agent.java:newrelic-api", version.ref = "newrelic-api" }
okhttp = { module = "com.squareup.okhttp3:okhttp", version.ref = "okhttp" }
# some proto are marked alpha, hence the alpha version. metrics proto is what we use and it is marked stable
openTelemetry-proto = { module = "io.opentelemetry.proto:opentelemetry-proto", version = "0.19.0-alpha" }
postgre = { module = "org.postgresql:postgresql", version.ref = "postgre" }
prometheusClient = { module = "io.prometheus:simpleclient_common", version.ref = "prometheus" }
prometheusPushgateway = { module = "io.prometheus:simpleclient_pushgateway", version.ref = "prometheus" }
reactorBom = { module = "io.projectreactor:reactor-bom", version.ref = "reactor" }
restAssured = { module = "io.rest-assured:rest-assured", version.ref = "rest-assured" }
signalfx = { module = "com.signalfx.public:signalfx-java", version.ref = "signalfx" }
slf4jApi = { module = "org.slf4j:slf4j-api", version.ref = "slf4j" }
spectatorAtlas = { module = "com.netflix.spectator:spectator-reg-atlas", version.ref = "spectator-atlas" }
spring-context = { module = "org.springframework:spring-context", version.ref = "spring" }
spring-core = { module = "org.springframework:spring-core", version.ref = "spring" }
spring-cloud = { module = "org.springframework.cloud:spring-cloud-dependencies", version = "2021.0.8" }
spring-javaformatCheckstyle = { module = "io.spring.javaformat:spring-javaformat-checkstyle", version.ref = "spring-javaformat" }
systemStubsJupiter = { module = "uk.org.webcompere:system-stubs-jupiter", version = "2.1.3" }
testcontainers-junitJupiter = { module = "org.testcontainers:junit-jupiter", version.ref = "testcontainers" }
testcontainers-kafka = { module = "org.testcontainers:kafka", version.ref = "testcontainers" }
testcontainers-postgresql = { module = "org.testcontainers:postgresql", version.ref = "testcontainers" }
testcontainers-mongodb = { module = "org.testcontainers:mongodb", version.ref = "testcontainers" }
testcontainers = { module = "org.testcontainers:testcontainers", version.ref = "testcontainers" }
tomcatEmbed = { module = "org.apache.tomcat.embed:tomcat-embed-core", version.ref = "tomcat" }
wavefront = { module = "com.wavefront:wavefront-sdk-java", version.ref = "wavefront" }
wiremock = { module = "com.github.tomakehurst:wiremock-jre8-standalone", version.ref = "wiremock" }
wiremockJunit5 = { module = "ru.lanwen.wiremock:wiremock-junit5", version.ref = "wiremock-junit5" }

# plugin dependencies
plugin-license = { module = "gradle.plugin.com.hierynomus.gradle.plugins:license-gradle-plugin", version = "0.16.1" }
plugin-nebulaRelease = { module = "com.netflix.nebula:nebula-release-plugin", version = "17.2.2" }
plugin-nebulaPublishing = { module = "com.netflix.nebula:nebula-publishing-plugin", version = "20.3.0" }
plugin-nebulaProject = { module = "com.netflix.nebula:nebula-project-plugin", version = "10.1.5" }
plugin-nebulaInfo = { module = "com.netflix.nebula:gradle-info-plugin", version = "12.1.6" }
plugin-noHttp = { module = "io.spring.nohttp:nohttp-gradle", version = "0.0.11" }
plugin-nexusPublish = { module = "io.github.gradle-nexus:publish-plugin", version = "1.3.0" }
plugin-javaformat = { module = "io.spring.javaformat:spring-javaformat-gradle-plugin", version.ref = "spring-javaformat" }
plugin-japicmp = { module = "me.champeau.gradle:japicmp-gradle-plugin", version = "0.4.2" }
plugin-downloadTask = { module = "de.undercouch:gradle-download-task", version = "5.5.0" }
plugin-spotless = { module = "com.diffplug.spotless:spotless-plugin-gradle", version = "6.22.0" }<|MERGE_RESOLUTION|>--- conflicted
+++ resolved
@@ -54,16 +54,9 @@
 logback = "1.2.12"
 log4j = "2.19.0"
 maven-resolver = "1.8.2"
-<<<<<<< HEAD
 mockito = "5.5.0"
 mongo = "4.8.2"
-netty = "4.1.100.Final"
-=======
-# 5.x requires JDK 11.
-mockito = "4.11.0"
-mongo = "4.6.1"
 netty = "4.1.101.Final"
->>>>>>> e487c85a
 newrelic-api = "5.14.0"
 okhttp = "5.0.0-alpha.11" # TODO is compiling against an alpha version intentional?
 postgre = "42.5.4"
