--- conflicted
+++ resolved
@@ -8,15 +8,9 @@
 assertj = "3.27.3"
 awaitility = "4.2.2"
 caffeine = "2.9.3"
-<<<<<<< HEAD
 cloudwatch2 = "2.30.11"
 colt = "1.2.0"
 dagger = "2.55"
-=======
-cloudwatch2 = "2.29.52"
-colt = "1.2.0"
-dagger = "2.52"
->>>>>>> 46d50ccd
 dropwizard-metrics = "4.2.30"
 dropwizard-metrics5 = "5.0.0"
 dynatrace-utils = "2.2.1"
@@ -49,10 +43,6 @@
 jetty9 = "9.4.57.v20241219"
 jetty11 = "11.0.16"
 jetty12 = "12.0.6"
-<<<<<<< HEAD
-jersey2 = "2.46"
-=======
->>>>>>> 46d50ccd
 jersey3 = "3.1.10"
 jmh = "1.37"
 # 3.14.x is the newest version of OSS jOOQ that supports Java 8
