--- conflicted
+++ resolved
@@ -41,15 +41,9 @@
 jaxb = "2.3.1"
 jetty9 = "9.4.55.v20240627"
 jetty11 = "11.0.16"
-<<<<<<< HEAD
 jetty12 = "12.0.6"
 jersey2 = "2.43"
-jersey3 = "3.0.11"
-=======
-jetty12 = "12.0.3"
-jersey2 = "2.41"
 jersey3 = "3.0.12"
->>>>>>> a0127117
 jmh = "1.37"
 # 3.14.x is the newest version of OSS jOOQ that supports Java 8
 jooqOld = "3.14.16"
