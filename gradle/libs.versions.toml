--- conflicted
+++ resolved
@@ -21,15 +21,9 @@
 grpc = "1.49.2"
 guava = "31.1-jre"
 guice = "5.1.0"
-<<<<<<< HEAD
-h2 = "2.2.222"
+h2 = "2.2.224"
 hazelcast = "5.2.4"
 hazelcast3 = "3.12.13"
-=======
-h2 = "2.2.224"
-hazelcast = "5.1.1"
-hazelcast3 = "3.12.12"
->>>>>>> 41accc86
 hdrhistogram = "2.1.12"
 hibernate = "5.6.12.Final"
 # 2.6.0 requires JDK 11
@@ -64,15 +58,9 @@
 mongo = "4.8.2"
 netty = "4.1.97.Final"
 newrelic-api = "5.14.0"
-<<<<<<< HEAD
 okhttp = "5.0.0-alpha.10" # TODO is compiling against an alpha version intentional?
 postgre = "42.5.0"
 prometheus = "0.16.0"
-=======
-okhttp = "5.0.0-alpha.6" # TODO is compiling against an alpha version intentional?
-postgre = "42.3.8"
-prometheus = "0.15.0"
->>>>>>> 41accc86
 reactor = "2020.0.35"
 rest-assured = "5.3.0"
 signalfx = "1.0.34"
@@ -80,13 +68,8 @@
 spectator-atlas = "1.3.10"
 spring = "5.3.30"
 spring-javaformat = "0.0.39"
-<<<<<<< HEAD
-testcontainers = "1.19.0"
+testcontainers = "1.19.1"
 tomcat = "8.5.82"
-=======
-testcontainers = "1.19.1"
-tomcat = "8.5.78"
->>>>>>> 41accc86
 wavefront = "3.0.4"
 # pinned to avoid issues with shaded slf4j version - see gh-3414
 wiremock = "2.33.2"
@@ -192,11 +175,7 @@
 spring-core = { module = "org.springframework:spring-core", version.ref = "spring" }
 spring-cloud = { module = "org.springframework.cloud:spring-cloud-dependencies", version = "2021.0.8" }
 spring-javaformatCheckstyle = { module = "io.spring.javaformat:spring-javaformat-checkstyle", version.ref = "spring-javaformat" }
-<<<<<<< HEAD
 systemStubsJupiter = { module = "uk.org.webcompere:system-stubs-jupiter", version = "2.1.3" }
-=======
-systemStubsJupiter = { module = "uk.org.webcompere:system-stubs-jupiter", version = "2.0.3" }
->>>>>>> 41accc86
 testcontainers-junitJupiter = { module = "org.testcontainers:junit-jupiter", version.ref = "testcontainers" }
 testcontainers-kafka = { module = "org.testcontainers:kafka", version.ref = "testcontainers" }
 testcontainers-postgresql = { module = "org.testcontainers:postgresql", version.ref = "testcontainers" }
