[versions]
activemq-artemis = "2.33.0"
application-insights = "2.6.4"
archunit = "1.3.0"
asmForPlugins = "7.3.1"
<<<<<<< HEAD
aspectjweaver = "1.9.22"
assertj = "3.25.3"
=======
aspectjweaver = "1.9.22.1"
assertj = "3.24.2"
>>>>>>> b1dce380
awaitility = "4.2.1"
# legacy SDK
aws-cloudwatch = "1.12.720"
caffeine = "2.9.3"
cloudwatch2 = "2.25.45"
colt = "1.2.0"
dagger = "2.51.1"
dropwizard-metrics = "4.2.25"
dropwizard-metrics5 = "5.0.0"
dynatrace-utils = "2.2.1"
ehcache2 = "2.10.9.2"
ehcache3 = "3.10.8"
gmetric4j = "1.0.10"
google-cloud-monitoring = "3.43.0"
grpc = "1.58.0"
grpcKotlin = "1.4.1"
guava = "32.1.2-jre"
guice = "5.1.0"
h2 = "2.2.224"
hazelcast = "5.3.2"
hazelcast3 = "3.12.13"
hdrhistogram = "2.2.1"
hibernate = "5.6.15.Final"
# 2.6.0 requires JDK 11
hsqldb = "2.7.2"
httpcomponents-async = "4.1.5"
httpcomponents-client = "4.5.14"
httpcomponents-client5 = "5.3.1"
# metrics are better with https://github.com/Netflix/Hystrix/pull/1568 introduced
# in hystrix 1.5.12, but Netflix re-released 1.5.11 as 1.5.18 late in 2018.
# <=1.5.11 or 1.5.18 doesn't break with Micrometer, but open metrics won't be correct necessarily.
hystrix = "1.5.12"
jackson-databind = "2.17.1"
javax-cache = "1.1.1"
javax-inject = "1"
jaxb = "2.3.1"
jetty9 = "9.4.54.v20240208"
jetty11 = "11.0.16"
jetty12 = "12.0.6"
jersey2 = "2.43"
jersey3 = "3.0.11"
jmh = "1.37"
# 3.14.x is the newest version of OSS jOOQ that supports Java 8
jooqOld = "3.14.16"
# latest version of jOOQ to run tests against
jooqNew = "3.19.8"
jsr107 = "1.1.1"
jsr305 = "3.0.2"
junit = "5.10.2"
junit-platform = "1.10.2"
kafka = "2.8.2"
kafka-junit = "4.2.10"
latency-utils = "2.0.3"
logback12 = "1.2.13"
logback-latest = "1.5.3"
log4j = "2.23.1"
maven-resolver = "1.9.20"
mockito4 = "4.11.0"
mockito5 = "5.11.0"
mongo = "4.11.2"
netty = "4.1.109.Final"
newrelic-api = "5.14.0"
# Kotlin 1.7 sample will fail from OkHttp 4.12.0 due to okio dependency being a Kotlin 1.9 module
okhttp = "4.11.0"
postgre = "42.7.3"
prometheus = "1.2.1"
prometheusSimpleClient = "0.16.0"
reactor = "2022.0.18"
rest-assured = "5.4.0"
signalfx = "1.0.41"
slf4j = "1.7.36"
spectator-atlas = "1.7.12"
spring = "5.3.34"
spring-javaformat = "0.0.41"
testcontainers = "1.19.8"
tomcat = "8.5.100"
wavefront = "3.4.3"
wiremock = "2.35.2"
wiremock-junit5 = "1.3.1"

[libraries]
activemqArtemisJakartaClient = { module = "org.apache.activemq:artemis-jakarta-client", version.ref = "activemq-artemis" }
activemqArtemisJunit5 = { module = "org.apache.activemq:artemis-junit-5", version.ref = "activemq-artemis" }
applicationInsights = { module = "com.microsoft.azure:applicationinsights-core", version.ref = "application-insights" }
archunitJunit5 = { module = "com.tngtech.archunit:archunit-junit5", version.ref = "archunit" }
asmForPlugins = { module = "org.ow2.asm:asm", version.ref = "asmForPlugins" }
aspectjweaver = { module = "org.aspectj:aspectjweaver", version.ref = "aspectjweaver" }
assertj = { module = "org.assertj:assertj-core", version.ref = "assertj" }
awaitility = { module = "org.awaitility:awaitility", version.ref = "awaitility" }
aws-javaSdkCloudwatch = { module = "com.amazonaws:aws-java-sdk-cloudwatch", version.ref = "aws-cloudwatch" }
caffeine = { module = "com.github.ben-manes.caffeine:caffeine", version.ref = "caffeine" }
cloudwatch2 = { module = "software.amazon.awssdk:cloudwatch", version.ref = "cloudwatch2" }
colt = { module = "colt:colt", version.ref = "colt" }
commonsPool2 = "org.apache.commons:commons-pool2:2.12.0"
contextPropagation = { module = "io.micrometer:context-propagation", version = "1.1.1" }
dagger = { module = "com.google.dagger:dagger", version.ref = "dagger" }
daggerCompiler = { module = "com.google.dagger:dagger-compiler", version.ref = "dagger" }
dropwizardMetricsCore = { module = "io.dropwizard.metrics:metrics-core", version.ref = "dropwizard-metrics" }
dropwizardMetricsGraphite = { module = "io.dropwizard.metrics:metrics-graphite", version.ref = "dropwizard-metrics" }
dropwizardMetricsJmx = { module = "io.dropwizard.metrics:metrics-jmx", version.ref = "dropwizard-metrics" }
dropwizardMetricsCore5 = { module = "io.dropwizard.metrics5:metrics-core", version.ref = "dropwizard-metrics5" }
dynatraceUtils = { module = "com.dynatrace.metric.util:dynatrace-metric-utils-java", version.ref = "dynatrace-utils" }
ehcache2 = { module = "net.sf.ehcache:ehcache", version.ref = "ehcache2" }
ehcache3 = { module = "org.ehcache:ehcache", version.ref = "ehcache3" }
felixFramework = "org.apache.felix:org.apache.felix.framework:7.0.5"
felixScr = "org.apache.felix:org.apache.felix.scr:2.2.10"
gmetric4j = { module = "info.ganglia.gmetric4j:gmetric4j", version.ref = "gmetric4j" }
googleCloudLibrariesBom = { module = "com.google.cloud:libraries-bom", version = "26.38.0" }
googleCloudMonitoring = { module = "com.google.cloud:google-cloud-monitoring", version.ref = "google-cloud-monitoring" }
googleOauth2Http = { module = "com.google.auth:google-auth-library-oauth2-http", version = "1.23.0"}
grpcApi = { module = "io.grpc:grpc-api", version.ref = "grpc" }
grpcCore = { module = "io.grpc:grpc-core", version.ref = "grpc" }
grpcInprocess = { module = "io.grpc:grpc-inprocess", version.ref = "grpc" }
grpcServices = { module = "io.grpc:grpc-services", version.ref = "grpc" }
grpcStubs = { module = "io.grpc:grpc-stubs", version.ref = "grpc" }
grpcAlts = { module = "io.grpc:grpc-alts", version.ref = "grpc" }
grpcTestingProto = { module = "io.grpc:grpc-testing-proto", version.ref = "grpc" }
grpcKotlinStub = { module = "io.grpc:grpc-kotlin-stub", version.ref = "grpcKotlin" }
guava = { module = "com.google.guava:guava", version.ref = "guava" }
guice = { module = "com.google.inject:guice", version.ref = "guice" }
h2 = { module = "com.h2database:h2", version.ref = "h2" }
hazelcast = { module = "com.hazelcast:hazelcast", version.ref = "hazelcast" }
hazelcast3 = { module = "com.hazelcast:hazelcast", version.ref = "hazelcast3" }
hdrhistogram = { module = "org.hdrhistogram:HdrHistogram", version.ref = "hdrhistogram" }
hibernateEntitymanager = { module = "org.hibernate:hibernate-entitymanager", version.ref = "hibernate" }
hsqldb = { module = "org.hsqldb:hsqldb", version.ref = "hsqldb" }
httpcomponents-async = { module = "org.apache.httpcomponents:httpasyncclient", version.ref = "httpcomponents-async" }
httpcomponents-client = { module = "org.apache.httpcomponents:httpclient", version.ref = "httpcomponents-client" }
httpcomponents-client5 = { module = "org.apache.httpcomponents.client5:httpclient5", version.ref = "httpcomponents-client5" }
hystrix = { module = "com.netflix.hystrix:hystrix-core", version.ref = "hystrix" }
jacksonDatabind = { module = "com.fasterxml.jackson.core:jackson-databind", version.ref = "jackson-databind" }
jakarta-jmsApi = { module = "jakarta.jms:jakarta.jms-api", version = "3.0.0" }
jakarta-servletApi = { module = "jakarta.servlet:jakarta.servlet-api", version = "5.0.0" }
javalin = { module = "io.javalin:javalin", version = "5.6.5" }
javax-cacheApi = { module = "javax.cache:cache-api", version.ref = "javax-cache" }
javax-inject = { module = "javax.inject:javax.inject", version.ref = "javax-inject" }
javax-servletApi = { module = "javax.servlet:javax.servlet-api", version = "4.0.1" }
jaxbApi = { module = "javax.xml.bind:jaxb-api", version.ref = "jaxb" }
jcstressCore = { module = "org.openjdk.jcstress:jcstress-core", version = "0.16" }
jetty9Client = { module = "org.eclipse.jetty:jetty-client", version.ref = "jetty9" }
jetty9Server = { module = "org.eclipse.jetty:jetty-server", version.ref = "jetty9" }
jetty9Servlet = { module = "org.eclipse.jetty:jetty-servlet", version.ref = "jetty9" }
jetty11Server = { module = "org.eclipse.jetty:jetty-server", version.ref = "jetty11" }
jetty12Server = { module = "org.eclipse.jetty:jetty-server", version.ref = "jetty12" }
jetty12Client = { module = "org.eclipse.jetty:jetty-client", version.ref = "jetty12" }
jersey2Server = { module = "org.glassfish.jersey.core:jersey-server", version.ref = "jersey2" }
jersey2Hk2 = { module = "org.glassfish.jersey.inject:jersey-hk2", version.ref = "jersey2" }
jersey2TestFrameworkInmemory = { module = "org.glassfish.jersey.test-framework.providers:jersey-test-framework-provider-inmemory", version.ref = "jersey2" }
jersey2TestFrameworkJdkHttp = { module = "org.glassfish.jersey.test-framework.providers:jersey-test-framework-provider-jdk-http", version.ref = "jersey2" }
jersey3ContainerJdkHttp = { module = "org.glassfish.jersey.containers:jersey-container-jdk-http", version.ref = "jersey3" }
jersey3Hk2 = { module = "org.glassfish.jersey.inject:jersey-hk2", version.ref = "jersey3" }
jersey3TestFrameworkJdkHttp = { module = "org.glassfish.jersey.test-framework.providers:jersey-test-framework-provider-jdk-http", version.ref = "jersey3" }
jmhCore = { module = "org.openjdk.jmh:jmh-core", version.ref = "jmh" }
jmhAnnotationProcessor = { module = "org.openjdk.jmh:jmh-generator-annprocess", version.ref = "jmh" }
jooq = { module = "org.jooq:jooq", version.ref = "jooqOld" }
jooqLatest = { module = "org.jooq:jooq", version.ref = "jooqNew" }
jsonPath = { module = "com.jayway.jsonpath:json-path", version = "2.9.0" }
jsr107 = { module = "org.jsr107.ri:cache-ri-impl", version.ref = "jsr107" }
jsr305 = { module = "com.google.code.findbugs:jsr305", version.ref = "jsr305" }
junitBom = { module = "org.junit:junit-bom", version.ref = "junit" }
junitJupiter = { module = "org.junit.jupiter:junit-jupiter", version.ref = "junit" }
junitLoggingExtention = "com.innoq:junit5-logging-extension:0.2.0"
junitPlatformLauncher = { module = "org.junit.platform:junit-platform-launcher", version.ref = "junit-platform" }
kafkaClients = { module = "org.apache.kafka:kafka-clients", version.ref = "kafka" }
kafkaStreams = { module = "org.apache.kafka:kafka-streams", version.ref = "kafka" }
kafkaJunit = { module = "com.github.charithe:kafka-junit", version.ref = "kafka-junit" }
kotlinxCoroutines = { module = "org.jetbrains.kotlinx:kotlinx-coroutines-core", version = "1.7.3" }
latencyUtils = { module = "org.latencyutils:LatencyUtils", version.ref = "latency-utils" }
lmaxDisruptor = "com.lmax:disruptor:3.4.4"
logback12 = { module = "ch.qos.logback:logback-classic", version.ref = "logback12" }
logbackLatest = {module = "ch.qos.logback:logback-classic", version.ref = "logback-latest" }
log4j = { module = "org.apache.logging.log4j:log4j-core", version.ref = "log4j" }
mavenResolverConnectorBasic = { module = "org.apache.maven.resolver:maven-resolver-connector-basic", version.ref = "maven-resolver" }
mavenResolverTransportHttp = { module = "org.apache.maven.resolver:maven-resolver-transport-http", version.ref = "maven-resolver" }
mavenResolverProvider = { module = "org.apache.maven:maven-resolver-provider", version = "3.9.6" }
mockitoCore4 = { module = "org.mockito:mockito-core", version.ref = "mockito4" }
mockitoCore5 = { module = "org.mockito:mockito-core", version.ref = "mockito5" }
mongoSync = { module = "org.mongodb:mongodb-driver-sync", version.ref = "mongo" }
nettyBom = { module = "io.netty:netty-bom", version.ref = "netty" }
newrelicApi = { module = "com.newrelic.agent.java:newrelic-api", version.ref = "newrelic-api" }
okhttp = { module = "com.squareup.okhttp3:okhttp", version.ref = "okhttp" }
# some proto are marked alpha, hence the alpha version. metrics proto is what we use and it is marked stable
openTelemetry-proto = { module = "io.opentelemetry.proto:opentelemetry-proto", version = "1.2.0-alpha" }
osgiJunit5 = "org.osgi:org.osgi.test.junit5:1.3.0"
postgre = { module = "org.postgresql:postgresql", version.ref = "postgre" }
prometheusMetrics = { module = "io.prometheus:prometheus-metrics-core", version.ref = "prometheus" }
prometheusMetricsExpositionFormats = { module = "io.prometheus:prometheus-metrics-exposition-formats", version.ref = "prometheus" }
prometheusMetricsTracerCommon = { module = "io.prometheus:prometheus-metrics-tracer-common", version.ref = "prometheus" }
prometheusSimpleClient = { module = "io.prometheus:simpleclient_common", version.ref = "prometheusSimpleClient" }
prometheusSimpleClientPushgateway = { module = "io.prometheus:simpleclient_pushgateway", version.ref = "prometheusSimpleClient" }
reactorBom = { module = "io.projectreactor:reactor-bom", version.ref = "reactor" }
restAssured = { module = "io.rest-assured:rest-assured", version.ref = "rest-assured" }
retrofit2 = { module = "com.squareup.retrofit2:retrofit", version = "2.11.0" }
signalfx = { module = "com.signalfx.public:signalfx-java", version.ref = "signalfx" }
slf4jApi = { module = "org.slf4j:slf4j-api", version.ref = "slf4j" }
slfj4Simple = { module = "org.slf4j:slf4j-simple", version.ref = "slf4j" }
spectatorAtlas = { module = "com.netflix.spectator:spectator-reg-atlas", version.ref = "spectator-atlas" }
spring-context = { module = "org.springframework:spring-context", version.ref = "spring" }
spring-core = { module = "org.springframework:spring-core", version.ref = "spring" }
spring-cloud = { module = "org.springframework.cloud:spring-cloud-dependencies", version = "2021.0.9" }
spring-javaformatCheckstyle = { module = "io.spring.javaformat:spring-javaformat-checkstyle", version.ref = "spring-javaformat" }
systemStubsJupiter = { module = "uk.org.webcompere:system-stubs-jupiter", version = "2.1.6" }
testcontainers-junitJupiter = { module = "org.testcontainers:junit-jupiter", version.ref = "testcontainers" }
testcontainers-kafka = { module = "org.testcontainers:kafka", version.ref = "testcontainers" }
testcontainers-postgresql = { module = "org.testcontainers:postgresql", version.ref = "testcontainers" }
testcontainers-mongodb = { module = "org.testcontainers:mongodb", version.ref = "testcontainers" }
testcontainers = { module = "org.testcontainers:testcontainers", version.ref = "testcontainers" }
tomcatEmbed = { module = "org.apache.tomcat.embed:tomcat-embed-core", version.ref = "tomcat" }
wavefront = { module = "com.wavefront:wavefront-sdk-java", version.ref = "wavefront" }
wiremock = { module = "com.github.tomakehurst:wiremock-jre8-standalone", version.ref = "wiremock" }
wiremockJunit5 = { module = "ru.lanwen.wiremock:wiremock-junit5", version.ref = "wiremock-junit5" }

# plugin dependencies
plugin-license = { module = "gradle.plugin.com.hierynomus.gradle.plugins:license-gradle-plugin", version = "0.16.1" }
plugin-nebulaRelease = { module = "com.netflix.nebula:nebula-release-plugin", version = "18.0.8" }
plugin-nebulaPublishing = { module = "com.netflix.nebula:nebula-publishing-plugin", version = "20.3.0" }
plugin-nebulaProject = { module = "com.netflix.nebula:nebula-project-plugin", version = "10.1.5" }
plugin-nebulaInfo = { module = "com.netflix.nebula:gradle-info-plugin", version = "12.1.6" }
plugin-noHttp = { module = "io.spring.nohttp:nohttp-gradle", version = "0.0.11" }
plugin-nexusPublish = { module = "io.github.gradle-nexus:publish-plugin", version = "1.3.0" }
plugin-javaformat = { module = "io.spring.javaformat:spring-javaformat-gradle-plugin", version.ref = "spring-javaformat" }
plugin-japicmp = { module = "me.champeau.gradle:japicmp-gradle-plugin", version = "0.4.2" }
plugin-downloadTask = { module = "de.undercouch:gradle-download-task", version = "5.6.0" }
plugin-spotless = { module = "com.diffplug.spotless:spotless-plugin-gradle", version = "6.25.0" }
plugin-bnd = "biz.aQute.bnd:biz.aQute.bnd.gradle:6.4.0"

[plugins]
kotlin19 = { id = "org.jetbrains.kotlin.jvm", version = "1.9.23" }
kotlin17 = { id = "org.jetbrains.kotlin.jvm", version = "1.7.22" }
jcstress = { id = "io.github.reyerizo.gradle.jcstress", version = "0.8.15" }<|MERGE_RESOLUTION|>--- conflicted
+++ resolved
@@ -3,13 +3,8 @@
 application-insights = "2.6.4"
 archunit = "1.3.0"
 asmForPlugins = "7.3.1"
-<<<<<<< HEAD
-aspectjweaver = "1.9.22"
+aspectjweaver = "1.9.22.1"
 assertj = "3.25.3"
-=======
-aspectjweaver = "1.9.22.1"
-assertj = "3.24.2"
->>>>>>> b1dce380
 awaitility = "4.2.1"
 # legacy SDK
 aws-cloudwatch = "1.12.720"
