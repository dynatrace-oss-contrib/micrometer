--- conflicted
+++ resolved
@@ -57,42 +57,23 @@
 logback12 = "1.2.13"
 log4j = "2.21.1"
 maven-resolver = "1.9.18"
-<<<<<<< HEAD
 mockito = "5.7.0"
 mongo = "4.11.1"
-netty = "4.1.107.Final"
-=======
-mockito = "5.5.0"
-mongo = "4.9.1"
 netty = "4.1.108.Final"
->>>>>>> 4c4c892a
 newrelic-api = "5.14.0"
 okhttp = "4.11.0"
 postgre = "42.6.2"
 prometheus = "0.16.0"
-<<<<<<< HEAD
 reactor = "2022.0.16"
-=======
-reactor = "2020.0.42"
->>>>>>> 4c4c892a
 rest-assured = "5.3.2"
 signalfx = "1.0.40"
 slf4j = "1.7.36"
-<<<<<<< HEAD
 spectator-atlas = "1.7.8"
-spring = "5.3.32"
-spring-javaformat = "0.0.41"
-testcontainers = "1.19.7"
-tomcat = "8.5.99"
-wavefront = "3.4.3"
-=======
-spectator-atlas = "1.6.11"
 spring = "5.3.33"
 spring-javaformat = "0.0.41"
 testcontainers = "1.19.7"
 tomcat = "8.5.100"
-wavefront = "3.1.0"
->>>>>>> 4c4c892a
+wavefront = "3.4.3"
 # pinned to avoid issues with shaded slf4j version - see gh-3414
 wiremock = "2.33.2"
 wiremock-junit5 = "1.3.1"
