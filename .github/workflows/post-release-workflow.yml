--- conflicted
+++ resolved
@@ -15,109 +15,6 @@
     runs-on: ubuntu-latest
 
     steps:
-<<<<<<< HEAD
-      - name: Check out the repository
-        uses: actions/checkout@v4
-
-      - name: Download Changelog Generator
-        run: |
-          curl -L -o github-changelog-generator.jar https://github.com/spring-io/github-changelog-generator/releases/download/v0.0.11/github-changelog-generator.jar
-
-      - name: Generate release notes
-        id: generate_notes
-        run: |
-          java -jar github-changelog-generator.jar \
-            ${GITHUB_REF_NAME#v} \
-            changelog.md \
-            --changelog.repository="${{ github.repository }}" \
-            --github.token="${{ secrets.GITHUB_TOKEN }}"
-
-      - name: Run script to process Markdown file
-        run: python .github/workflows/process_changelog.py
-
-      - name: Update release text
-        run: |
-          echo -e "::Info::Original changelog\n\n"
-          cat changelog.md
-          
-          echo -e "\n\n"
-          echo -e "::Info::Processed changelog\n\n"
-          cat changelog-output.md
-          gh release edit ${{ github.ref_name }} --notes-file changelog-output.md
-        env:
-          GH_TOKEN: ${{ secrets.GH_ACTIONS_REPO_TOKEN }}
-
-  close-milestone:
-    name: Close Milestone
-    runs-on: ubuntu-latest
-    needs: generate-release-notes
-    steps:
-      - name: Close milestone
-        run: |
-          # Extract version without 'v' prefix
-          milestone_name=${GITHUB_REF_NAME#v}
-          
-          echo "Closing milestone: $milestone_name"
-          
-          # List milestones and find the ID
-          milestone_id=$(gh api "/repos/${{ github.repository }}/milestones?state=open" \
-            --jq ".[] | select(.title == \"$milestone_name\").number")
-          
-          if [ -z "$milestone_id" ]; then
-            echo "::error::Milestone '$milestone_name' not found"
-            exit 1
-          fi
-          
-          # Close the milestone
-          gh api --method PATCH "/repos/${{ github.repository }}/milestones/$milestone_id" \
-            -f state=closed
-          
-          echo "Successfully closed milestone: $milestone_name"
-        env:
-          GH_TOKEN: ${{ secrets.GH_ACTIONS_REPO_TOKEN }}
-
-  notify:
-    name: Send Notifications
-    runs-on: ubuntu-latest
-    needs: close-milestone
-
-    steps:
-      - name: Announce Release on `Spring-Releases` space
-        run: |
-          milestone_name=${GITHUB_REF_NAME#v}
-          curl --location --request POST '${{ secrets.SPRING_RELEASE_GCHAT_WEBHOOK_URL }}' \
-          --header 'Content-Type: application/json' \
-          --data-raw "{ text: \"${{ github.event.repository.name }}-announcing ${milestone_name}\"}"
-
-      - name: Post on Bluesky
-        env:
-          BSKY_IDENTIFIER: ${{ secrets.BLUESKY_HANDLE }}
-          BSKY_PASSWORD: ${{ secrets.BLUESKY_PASSWORD }}
-        run: |
-          # First get the session token
-          SESSION_TOKEN=$(curl -s -X POST https://bsky.social/xrpc/com.atproto.server.createSession \
-            -H "Content-Type: application/json" \
-            -d "{\"identifier\":\"$BSKY_IDENTIFIER\",\"password\":\"$BSKY_PASSWORD\"}" | \
-            jq -r .accessJwt)
-
-          # Create post content
-          VERSION=${GITHUB_REF_NAME#v}
-          POST_TEXT="${{ github.event.repository.name }} ${VERSION} has been released!\n\nCheck out the changelog: https://github.com/${GITHUB_REPOSITORY}/releases/tag/${GITHUB_REF_NAME}"
-
-          # Create the post
-          curl -X POST https://bsky.social/xrpc/com.atproto.repo.createRecord \
-            -H "Content-Type: application/json" \
-            -H "Authorization: Bearer ${SESSION_TOKEN}" \
-            -d "{
-              \"repo\": \"$BSKY_IDENTIFIER\",
-              \"collection\": \"app.bsky.feed.post\",
-              \"record\": {
-                \"\$type\": \"app.bsky.feed.post\",
-                \"text\": \"$POST_TEXT\",
-                \"createdAt\": \"$(date -u +"%Y-%m-%dT%H:%M:%S.000Z")\"
-              }
-            }"
-=======
       - uses: actions/checkout@v4
 
       - name: Run Post Release Tasks
@@ -128,5 +25,4 @@
           previous_ref_name: ${{ github.event.inputs.previous_ref_name }}
           spring_release_gchat_webhook_url: ${{ secrets.SPRING_RELEASE_GCHAT_WEBHOOK_URL }}
           bluesky_handle: ${{ secrets.BLUESKY_HANDLE }}
-          bluesky_password: ${{ secrets.BLUESKY_PASSWORD }}
->>>>>>> 94686e88
+          bluesky_password: ${{ secrets.BLUESKY_PASSWORD }}