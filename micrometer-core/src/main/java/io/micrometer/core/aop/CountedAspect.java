/*
 * Copyright 2017 VMware, Inc.
 *
 * Licensed under the Apache License, Version 2.0 (the "License");
 * you may not use this file except in compliance with the License.
 * You may obtain a copy of the License at
 *
 * https://www.apache.org/licenses/LICENSE-2.0
 *
 * Unless required by applicable law or agreed to in writing, software
 * distributed under the License is distributed on an "AS IS" BASIS,
 * WITHOUT WARRANTIES OR CONDITIONS OF ANY KIND, either express or implied.
 * See the License for the specific language governing permissions and
 * limitations under the License.
 */
package io.micrometer.core.aop;

import io.micrometer.common.lang.NonNullApi;
import io.micrometer.common.lang.Nullable;
import io.micrometer.common.util.internal.logging.WarnThenDebugLogger;
import io.micrometer.core.annotation.Counted;
import io.micrometer.core.instrument.*;
import org.aspectj.lang.ProceedingJoinPoint;
import org.aspectj.lang.annotation.Around;
import org.aspectj.lang.annotation.Aspect;
import org.aspectj.lang.reflect.MethodSignature;

import java.lang.reflect.Method;
import java.util.concurrent.CompletionStage;
import java.util.function.Function;
import java.util.function.Predicate;

/**
 * <p>
 * Aspect responsible for intercepting all methods annotated with the
 * {@link Counted @Counted} annotation and recording a few counter metrics about their
 * execution status.<br>
 * The aspect supports programmatic customizations through constructor-injectable custom
 * logic.
 * </p>
 * <p>
 * You might want to add tags programmatically to the {@link Counter}.<br>
 * In this case, the tags provider function
 * (<code>Function&lt;ProceedingJoinPoint, Iterable&lt;Tag&gt;&gt;</code>) can help. It
 * receives a {@link ProceedingJoinPoint} and returns the {@link Tag}s that will be
 * attached to the {@link Counter}.
 * </p>
 * <p>
 * You might also want to skip the {@link Counter} creation programmatically.<br>
 * One use-case can be having another component in your application that already processes
 * the {@link Counted @Counted} annotation in some cases so that {@code CountedAspect}
 * should not intercept these methods. By using the skip predicate
 * (<code>Predicate&lt;ProceedingJoinPoint&gt;</code>) you can tell the
 * {@code CountedAspect} when not to create a {@link Counter}.
 *
 * Here's a theoretic example to disable {@link Counter} creation for Spring controllers:
 * </p>
 * <pre>
 * &#064;Bean
 * public CountedAspect countedAspect(MeterRegistry meterRegistry) {
 *     return new CountedAspect(meterRegistry, this::skipControllers);
 * }
 *
 * private boolean skipControllers(ProceedingJoinPoint pjp) {
 *     Class&lt;?&gt; targetClass = pjp.getTarget().getClass();
 *     return targetClass.isAnnotationPresent(RestController.class) || targetClass.isAnnotationPresent(Controller.class);
 * }
 * </pre>
 *
 * @author Ali Dehghani
 * @author Jonatan Ivanov
<<<<<<< HEAD
 * @author Johnny Lim
 * @author Yanming Zhou
=======
 * @author Jeonggi Kim
>>>>>>> 12c1f082
 * @since 1.2.0
 * @see Counted
 */
@Aspect
@NonNullApi
public class CountedAspect {

    private static final WarnThenDebugLogger joinPointTagsFunctionLogger = new WarnThenDebugLogger(CountedAspect.class);

    private static final Predicate<ProceedingJoinPoint> DONT_SKIP_ANYTHING = pjp -> false;

    public final String DEFAULT_EXCEPTION_TAG_VALUE = "none";

    public final String RESULT_TAG_FAILURE_VALUE = "failure";

    public final String RESULT_TAG_SUCCESS_VALUE = "success";

    /**
     * The tag name to encapsulate the method execution status.
     */
    private static final String RESULT_TAG = "result";

    /**
     * The tag name to encapsulate the exception thrown by the intercepted method.
     */
    private static final String EXCEPTION_TAG = "exception";

    /**
     * Where we're going register metrics.
     */
    private final MeterRegistry registry;

    /**
     * A function to produce additional tags for any given join point.
     */
    private final Function<ProceedingJoinPoint, Iterable<Tag>> tagsBasedOnJoinPoint;

    /**
     * A predicate that decides if counter creation should be skipped for the given join
     * point.
     */
    private final Predicate<ProceedingJoinPoint> shouldSkip;

    /**
     * Creates a {@code CountedAspect} instance with {@link Metrics#globalRegistry}.
     *
     * @since 1.7.0
     */
    public CountedAspect() {
        this(Metrics.globalRegistry);
    }

    /**
     * Creates a {@code CountedAspect} instance with the given {@code registry}.
     * @param registry Where we're going to register metrics.
     */
    public CountedAspect(MeterRegistry registry) {
        this(registry, DONT_SKIP_ANYTHING);
    }

    /**
     * Creates a {@code CountedAspect} instance with the given {@code registry} and tags
     * provider function.
     * @param registry Where we're going to register metrics.
     * @param tagsBasedOnJoinPoint A function to generate tags given a join point.
     */
    public CountedAspect(MeterRegistry registry, Function<ProceedingJoinPoint, Iterable<Tag>> tagsBasedOnJoinPoint) {
        this(registry, tagsBasedOnJoinPoint, DONT_SKIP_ANYTHING);
    }

    /**
     * Creates a {@code CountedAspect} instance with the given {@code registry} and skip
     * predicate.
     * @param registry Where we're going to register metrics.
     * @param shouldSkip A predicate to decide if creating the counter should be skipped
     * or not.
     * @since 1.7.0
     */
    public CountedAspect(MeterRegistry registry, Predicate<ProceedingJoinPoint> shouldSkip) {
        this(registry, pjp -> Tags.of("class", pjp.getStaticPart().getSignature().getDeclaringTypeName(), "method",
                pjp.getStaticPart().getSignature().getName()), shouldSkip);
    }

    /**
     * Creates a {@code CountedAspect} instance with the given {@code registry}, tags
     * provider function and skip predicate.
     * @param registry Where we're going to register metrics.
     * @param tagsBasedOnJoinPoint A function to generate tags given a join point.
     * @param shouldSkip A predicate to decide if creating the counter should be skipped
     * or not.
     * @since 1.7.0
     */
    public CountedAspect(MeterRegistry registry, Function<ProceedingJoinPoint, Iterable<Tag>> tagsBasedOnJoinPoint,
            Predicate<ProceedingJoinPoint> shouldSkip) {
        this.registry = registry;
        this.tagsBasedOnJoinPoint = makeSafe(tagsBasedOnJoinPoint);
        this.shouldSkip = shouldSkip;
    }

    private Function<ProceedingJoinPoint, Iterable<Tag>> makeSafe(
            Function<ProceedingJoinPoint, Iterable<Tag>> function) {
        return pjp -> {
            try {
                return function.apply(pjp);
            }
            catch (Throwable t) {
                joinPointTagsFunctionLogger
                    .log("Exception thrown from the tagsBasedOnJoinPoint function configured on CountedAspect.", t);
                return Tags.empty();
            }
        };
    }

    @Around("@within(io.micrometer.core.annotation.Counted) and not @annotation(io.micrometer.core.annotation.Counted)")
    @Nullable
    public Object countedClass(ProceedingJoinPoint pjp) throws Throwable {
        if (shouldSkip.test(pjp)) {
            return pjp.proceed();
        }

        Method method = ((MethodSignature) pjp.getSignature()).getMethod();
        Class<?> declaringClass = method.getDeclaringClass();
        if (!declaringClass.isAnnotationPresent(Counted.class)) {
            declaringClass = pjp.getTarget().getClass();
        }
        Counted counted = declaringClass.getAnnotation(Counted.class);

        return perform(pjp, counted);
    }

    /**
     * Intercept methods annotated with the {@link Counted} annotation and expose a few
     * counters about their execution status. By default, this aspect records both failed
     * and successful attempts. If the {@link Counted#recordFailuresOnly()} is set to
     * {@code true}, then the aspect would record only failed attempts. In case of a
     * failure, the aspect tags the counter with the simple name of the thrown exception.
     *
     * <p>
     * When the annotated method returns a {@link CompletionStage} or any of its
     * subclasses, the counters will be incremented only when the {@link CompletionStage}
     * is completed. If completed exceptionally a failure is recorded, otherwise if
     * {@link Counted#recordFailuresOnly()} is set to {@code false}, a success is
     * recorded.
     * @param pjp Encapsulates some information about the intercepted area.
     * @param counted The annotation.
     * @return Whatever the intercepted method returns.
     * @throws Throwable When the intercepted method throws one.
     */
    @Around(value = "@annotation(counted)", argNames = "pjp,counted")
    @Nullable
    public Object interceptAndRecord(ProceedingJoinPoint pjp, Counted counted) throws Throwable {
        if (shouldSkip.test(pjp)) {
            return pjp.proceed();
        }

        return perform(pjp, counted);
    }

    private Object perform(ProceedingJoinPoint pjp, Counted counted) throws Throwable {
        final Method method = ((MethodSignature) pjp.getSignature()).getMethod();
        final boolean stopWhenCompleted = CompletionStage.class.isAssignableFrom(method.getReturnType());

        if (stopWhenCompleted) {
            try {
                Object result = pjp.proceed();
                if (result == null) {
                    if (!counted.recordFailuresOnly()) {
                        record(pjp, counted, DEFAULT_EXCEPTION_TAG_VALUE, RESULT_TAG_SUCCESS_VALUE);
                    }
                    return result;
                }
                else {
                    CompletionStage<?> stage = ((CompletionStage<?>) result);
                    return stage.whenComplete((res, throwable) -> recordCompletionResult(pjp, counted, throwable));
                }
            }
            catch (Throwable e) {
                record(pjp, counted, e.getClass().getSimpleName(), RESULT_TAG_FAILURE_VALUE);
                throw e;
            }
        }

        try {
            Object result = pjp.proceed();
            if (!counted.recordFailuresOnly()) {
                record(pjp, counted, DEFAULT_EXCEPTION_TAG_VALUE, RESULT_TAG_SUCCESS_VALUE);
            }
            return result;
        }
        catch (Throwable e) {
            record(pjp, counted, e.getClass().getSimpleName(), RESULT_TAG_FAILURE_VALUE);
            throw e;
        }
    }

    private void recordCompletionResult(ProceedingJoinPoint pjp, Counted counted, Throwable throwable) {

        if (throwable != null) {
            String exceptionTagValue = throwable.getCause() == null ? throwable.getClass().getSimpleName()
                    : throwable.getCause().getClass().getSimpleName();
            record(pjp, counted, exceptionTagValue, RESULT_TAG_FAILURE_VALUE);
        }
        else if (!counted.recordFailuresOnly()) {
            record(pjp, counted, DEFAULT_EXCEPTION_TAG_VALUE, RESULT_TAG_SUCCESS_VALUE);
        }

    }

    private void record(ProceedingJoinPoint pjp, Counted counted, String exception, String result) {
        counter(pjp, counted).tag(EXCEPTION_TAG, exception)
            .tag(RESULT_TAG, result)
            .tags(counted.extraTags())
            .register(registry)
            .increment();
    }

    private Counter.Builder counter(ProceedingJoinPoint pjp, Counted counted) {
        Counter.Builder builder = Counter.builder(counted.value()).tags(tagsBasedOnJoinPoint.apply(pjp));
        String description = counted.description();
        if (!description.isEmpty()) {
            builder.description(description);
        }
        return builder;
    }

}<|MERGE_RESOLUTION|>--- conflicted
+++ resolved
@@ -69,12 +69,9 @@
  *
  * @author Ali Dehghani
  * @author Jonatan Ivanov
-<<<<<<< HEAD
  * @author Johnny Lim
  * @author Yanming Zhou
-=======
  * @author Jeonggi Kim
->>>>>>> 12c1f082
  * @since 1.2.0
  * @see Counted
  */
