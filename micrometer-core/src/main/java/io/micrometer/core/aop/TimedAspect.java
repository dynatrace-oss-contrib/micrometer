--- conflicted
+++ resolved
@@ -280,14 +280,9 @@
         }
     }
 
-<<<<<<< HEAD
     private Timer.Builder recordBuilder(ProceedingJoinPoint pjp, @Nullable Object methodResult, Timed timed,
             String metricName, String exceptionClass) {
-=======
-    private Timer.Builder recordBuilder(ProceedingJoinPoint pjp, Timed timed, String metricName,
-            String exceptionClass) {
         @SuppressWarnings("NullTernary")
->>>>>>> 64b91947
         Timer.Builder builder = Timer.builder(metricName)
             .description(timed.description().isEmpty() ? null : timed.description())
             .tags(timed.extraTags())
