/**
 * Copyright 2017 Pivotal Software, Inc.
 * <p>
 * Licensed under the Apache License, Version 2.0 (the "License");
 * you may not use this file except in compliance with the License.
 * You may obtain a copy of the License at
 * <p>
 * http://www.apache.org/licenses/LICENSE-2.0
 * <p>
 * Unless required by applicable law or agreed to in writing, software
 * distributed under the License is distributed on an "AS IS" BASIS,
 * WITHOUT WARRANTIES OR CONDITIONS OF ANY KIND, either express or implied.
 * See the License for the specific language governing permissions and
 * limitations under the License.
 */
package io.micrometer.core.instrument.config;

import io.micrometer.core.instrument.*;
import io.micrometer.core.instrument.distribution.DistributionStatisticConfig;
import io.micrometer.core.lang.Nullable;

import java.time.Duration;
import java.util.ArrayList;
import java.util.List;
import java.util.Set;
import java.util.concurrent.ConcurrentHashMap;
import java.util.concurrent.ConcurrentSkipListSet;
import java.util.function.Function;
import java.util.function.Predicate;
import java.util.stream.Collectors;

import static java.util.stream.StreamSupport.stream;

/**
 * As requests are made of a {@link MeterRegistry} to create new metrics, allow for filtering out
 * the metric altogether, transforming its ID (name or tags) in some way, and transforming its
 * configuration.
 * <p>
 * All new metrics should pass through each {@link MeterFilter} in the order in which they were added.
 *
 * @author Jon Schneider
 */
public interface MeterFilter {
    /**
     * Add common tags that are applied to every meter created afterward.
     *
     * @param tags Common tags.
     * @return A common tag filter.
     */
    static MeterFilter commonTags(Iterable<Tag> tags) {
        return new MeterFilter() {
            @Override
            public Meter.Id map(Meter.Id id) {
                List<Tag> allTags = new ArrayList<>(id.getTags());
                tags.forEach(allTags::add);
                return new Meter.Id(id.getName(), allTags, id.getBaseUnit(), id.getDescription(), id.getType());
            }
        };
    }

    /**
     * Rename a tag key for every metric beginning with a given prefix.
     *
     * @param meterNamePrefix Apply filter to metrics that begin with this name.
     * @param fromTagKey      Rename tags matching this key.
     * @param toTagKey        Rename to this key.
     * @return A tag-renaming filter.
     */
    static MeterFilter renameTag(String meterNamePrefix, String fromTagKey, String toTagKey) {
        return new MeterFilter() {
            @Override
            public Meter.Id map(Meter.Id id) {
                if (!id.getName().startsWith(meterNamePrefix))
                    return id;

                List<Tag> tags = new ArrayList<>();
                for (Tag tag : id.getTags()) {
                    if (tag.getKey().equals(fromTagKey))
                        tags.add(Tag.of(toTagKey, tag.getValue()));
                    else tags.add(tag);
                }

                return new Meter.Id(id.getName(), tags, id.getBaseUnit(), id.getDescription(), id.getType());
            }
        };
    }

    /**
     * Suppress tags with a given tag key.
     *
     * @param tagKeys Keys of tags that should be suppressed.
     * @return A tag-suppressing filter.
     */
    static MeterFilter ignoreTags(String... tagKeys) {
        return new MeterFilter() {
            @Override
            public Meter.Id map(Meter.Id id) {
                List<Tag> tags = stream(id.getTags().spliterator(), false)
                        .filter(t -> {
                            for (String tagKey : tagKeys) {
                                if (t.getKey().equals(tagKey))
                                    return false;
                            }
                            return true;
                        }).collect(Collectors.toList());

                return new Meter.Id(id.getName(), tags, id.getBaseUnit(), id.getDescription(), id.getType());
            }
        };
    }

    /**
     * Replace tag values according to the provided mapping for all matching tag keys. This can be used
     * to reduce the total cardinality of a tag by mapping some portion of tag values to something else.
     *
     * @param tagKey      The tag key for which replacements should be made
     * @param replacement The value to replace with
     * @param exceptions  All a matching tag with this value to retain its original value
     * @return A filter that replaces tag values.
     * @author Clint Checketts
     */
    static MeterFilter replaceTagValues(String tagKey, Function<String, String> replacement, String... exceptions) {
        return new MeterFilter() {
            @Override
            public Meter.Id map(Meter.Id id) {
                List<Tag> tags = stream(id.getTags().spliterator(), false)
                        .map(t -> {
                            if (!t.getKey().equals(tagKey))
                                return t;
                            for (String exception : exceptions) {
                                if (t.getValue().equals(exception))
                                    return t;
                            }
                            return Tag.of(tagKey, replacement.apply(t.getValue()));
                        })
                        .collect(Collectors.toList());

                return new Meter.Id(id.getName(), tags, id.getBaseUnit(), id.getDescription(), id.getType());
            }
        };
    }

    /**
     * Can be used to build a whitelist of metrics matching certain criteria. Opposite of {@link #deny(Predicate)}.
     *
     * @param iff When a meter id matches, allow its inclusion, otherwise deny.
<<<<<<< HEAD
=======
     * @return A meter filter that whitelists metrics matching a predicate.
>>>>>>> 59e8bfd9
     */
    static MeterFilter denyUnless(Predicate<Meter.Id> iff) {
        return new MeterFilter() {
            @Override
            public MeterFilterReply accept(Meter.Id id) {
                return iff.test(id) ? MeterFilterReply.NEUTRAL : MeterFilterReply.DENY;
            }
        };
    }

    /**
     * When the given predicate is {@code true}, the meter should be present in published metrics.
     *
     * @param iff When a meter id matches, guarantee its inclusion in published metrics.
     * @return A filter that guarantees the inclusion of matching meters.
     */
    static MeterFilter accept(Predicate<Meter.Id> iff) {
        return new MeterFilter() {
            @Override
            public MeterFilterReply accept(Meter.Id id) {
                return iff.test(id) ? MeterFilterReply.ACCEPT : MeterFilterReply.NEUTRAL;
            }
        };
    }

    /**
     * When the given predicate is {@code true}, the meter should NOT be present in published metrics.
     * Opposite of {@link #denyUnless(Predicate)}.
     *
     * @param iff When a meter id matches, guarantee its exclusion in published metrics.
     * @return A filter that guarantees the exclusion of matching meters.
     */
    static MeterFilter deny(Predicate<Meter.Id> iff) {
        return new MeterFilter() {
            @Override
            public MeterFilterReply accept(Meter.Id id) {
                return iff.test(id) ? MeterFilterReply.DENY : MeterFilterReply.NEUTRAL;
            }
        };
    }

    /**
     * Include a meter in published metrics. Can be used as a subordinate action on another filter like
     * {@link #maximumAllowableTags}.
     *
     * @return A filter that guarantees the inclusion of all meters.
     */
    static MeterFilter accept() {
        return MeterFilter.accept(id -> true);
    }

    /**
     * Reject a meter in published metrics. Can be used as a subordinate action on another filter like
     * {@link #maximumAllowableTags}.
     *
     * @return A filter that guarantees the exclusion of all meters.
     */
    static MeterFilter deny() {
        return MeterFilter.deny(id -> true);
    }

    /**
     * Useful for cost-control in monitoring systems which charge directly or indirectly by the
     * total number of time series you generate.
     * <p>
     * While this filter doesn't discriminate between your most critical and less useful metrics in
     * deciding what to drop (all the metrics you intend to use should fit below this threshold),
     * it can effectively cap your risk of an accidentally high-cardiality metric costing too much.
     *
     * @param maximumTimeSeries The total number of unique name/tag permutations allowed before filtering kicks in.
     * @return A filter that globally limits the number of unique name and tag combinations.
     */
    static MeterFilter maximumAllowableMetrics(int maximumTimeSeries) {
        return new MeterFilter() {
            private final Set<Meter.Id> ids = ConcurrentHashMap.newKeySet();

            @Override
            public MeterFilterReply accept(Meter.Id id) {
                if (ids.size() > maximumTimeSeries)
                    return MeterFilterReply.DENY;

                ids.add(id);
                return ids.size() > maximumTimeSeries ? MeterFilterReply.DENY : MeterFilterReply.NEUTRAL;
            }
        };
    }

    /**
     * Places an upper bound on the number of tags produced by matching metrics.
     *
     * @param meterNamePrefix  Apply filter to metrics that begin with this name.
     * @param tagKey           The tag to place an upper bound on.
     * @param maximumTagValues The total number of tag values that are allowable.
     * @param onMaxReached     After the maximum number of tag values have been seen, apply this filter.
     * @return A meter filter that limits the number of tags produced by matching metrics.
     */
    static MeterFilter maximumAllowableTags(String meterNamePrefix, String tagKey, int maximumTagValues,
                                            MeterFilter onMaxReached) {
        return new MeterFilter() {
            private final Set<String> observedTagValues = new ConcurrentSkipListSet<>();

            @Override
            public MeterFilterReply accept(Meter.Id id) {
                if (id.getName().equals(meterNamePrefix)) {
                    String value = id.getTag(tagKey);
                    if (value != null)
                        observedTagValues.add(value);
                }

                if (observedTagValues.size() > maximumTagValues) {
                    return onMaxReached.accept(id);
                }
                return MeterFilterReply.NEUTRAL;
            }

            @Override
            public DistributionStatisticConfig configure(Meter.Id id, DistributionStatisticConfig config) {
                if (observedTagValues.size() > maximumTagValues) {
                    return onMaxReached.configure(id, config);
                }
                return config;
            }
        };
    }

    /**
     * Meters that start with the provided name should NOT be present in published metrics.
     *
     * @param prefix When a meter name starts with the prefix, guarantee its exclusion in published metrics.
     * @return A filter that guarantees the exclusion of matching meters.
     */
    static MeterFilter denyNameStartsWith(String prefix) {
        return deny(id -> id.getName().startsWith(prefix));
    }

    /**
     * Set a maximum expected value on any {@link Timer} whose name begins with the given prefix.
     *
     * @param prefix Apply the maximum only to timers whose name begins with this prefix.
     * @param max    The maximum expected value of the timer.
     * @return A filter that applies a maximum expected value to a timer.
     */
    static MeterFilter maxExpected(String prefix, Duration max) {
        return new MeterFilter() {
            @Override
            public DistributionStatisticConfig configure(Meter.Id id, DistributionStatisticConfig config) {
                if (Meter.Type.TIMER.equals(id.getType()) && id.getName().startsWith(prefix)) {
                    return DistributionStatisticConfig.builder()
                            .maximumExpectedValue(max.toNanos())
                            .build()
                            .merge(config);
                }
                return config;
            }
        };
    }

    /**
     * Set a maximum expected value on any {@link DistributionSummary} whose name begins with the given prefix.
     *
     * @param prefix Apply the maximum only to distribution summaries whose name begins with this prefix.
     * @param max    The maximum expected value of the distribution summmary.
     * @return A filter that applies a maximum expected value to a distribution summary.
     */
    static MeterFilter maxExpected(String prefix, long max) {
        return new MeterFilter() {
            @Override
            public DistributionStatisticConfig configure(Meter.Id id, DistributionStatisticConfig config) {
                if (Meter.Type.DISTRIBUTION_SUMMARY.equals(id.getType()) && id.getName().startsWith(prefix)) {
                    return DistributionStatisticConfig.builder()
                            .maximumExpectedValue(max)
                            .build()
                            .merge(config);
                }
                return config;
            }
        };
    }

    /**
     * Set a minimum expected value on any {@link Timer} whose name begins with the given prefix.
     *
     * @param prefix Apply the minimum only to timers whose name begins with this prefix.
     * @param min    The minimum expected value of the timer.
     * @return A filter that applies a minimum expected value to a timer.
     */
    static MeterFilter minExpected(String prefix, Duration min) {
        return new MeterFilter() {
            @Override
            public DistributionStatisticConfig configure(Meter.Id id, DistributionStatisticConfig config) {
                if (Meter.Type.TIMER.equals(id.getType()) && id.getName().startsWith(prefix)) {
                    return DistributionStatisticConfig.builder()
                            .minimumExpectedValue(min.toNanos())
                            .build()
                            .merge(config);
                }
                return config;
            }
        };
    }

    /**
     * Set a minimum expected value on any {@link DistributionSummary} whose name begins with the given prefix.
     *
     * @param prefix Apply the minimum only to distribution summaries whose name begins with this prefix.
     * @param min    The minimum expected value of the distribution summmary.
     * @return A filter that applies a minimum expected value to a distribution summary.
     */
    static MeterFilter minExpected(String prefix, long min) {
        return new MeterFilter() {
            @Override
            public DistributionStatisticConfig configure(Meter.Id id, DistributionStatisticConfig config) {
                if (Meter.Type.DISTRIBUTION_SUMMARY.equals(id.getType()) && id.getName().startsWith(prefix)) {
                    return DistributionStatisticConfig.builder()
                            .minimumExpectedValue(min)
                            .build()
                            .merge(config);
                }
                return config;
            }
        };
    }

    /**
     * @param id Id with {@link MeterFilter#map} transformations applied.
     * @return After all transformations, should a real meter be registered for this id, or should it be no-op'd.
     */
    default MeterFilterReply accept(Meter.Id id) {
        return MeterFilterReply.NEUTRAL;
    }

    /**
     * @param id Id to transform.
     * @return Transformations to any part of the id.
     */
    default Meter.Id map(Meter.Id id) {
        return id;
    }

    /**
     * This is only called when filtering new timers and distribution summaries (i.e. those meter types
     * that use {@link DistributionStatisticConfig}).
     *
     * @param id     Id with {@link MeterFilter#map} transformations applied.
     * @param config A histogram configuration guaranteed to be non-null.
     * @return Overrides to any part of the histogram config, when applicable.
     */
    @Nullable
    default DistributionStatisticConfig configure(Meter.Id id, DistributionStatisticConfig config) {
        return config;
    }
}<|MERGE_RESOLUTION|>--- conflicted
+++ resolved
@@ -144,10 +144,7 @@
      * Can be used to build a whitelist of metrics matching certain criteria. Opposite of {@link #deny(Predicate)}.
      *
      * @param iff When a meter id matches, allow its inclusion, otherwise deny.
-<<<<<<< HEAD
-=======
      * @return A meter filter that whitelists metrics matching a predicate.
->>>>>>> 59e8bfd9
      */
     static MeterFilter denyUnless(Predicate<Meter.Id> iff) {
         return new MeterFilter() {
