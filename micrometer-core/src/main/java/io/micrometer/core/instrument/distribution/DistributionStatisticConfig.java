/**
 * Copyright 2017 VMware, Inc.
 * <p>
 * Licensed under the Apache License, Version 2.0 (the "License");
 * you may not use this file except in compliance with the License.
 * You may obtain a copy of the License at
 * <p>
 * https://www.apache.org/licenses/LICENSE-2.0
 * <p>
 * Unless required by applicable law or agreed to in writing, software
 * distributed under the License is distributed on an "AS IS" BASIS,
 * WITHOUT WARRANTIES OR CONDITIONS OF ANY KIND, either express or implied.
 * See the License for the specific language governing permissions and
 * limitations under the License.
 */
package io.micrometer.core.instrument.distribution;

import io.micrometer.core.instrument.internal.Mergeable;
import io.micrometer.core.lang.Nullable;

import java.time.Duration;
import java.util.NavigableSet;
import java.util.TreeSet;
import java.util.stream.LongStream;

/**
 * Configures the distribution statistics that emanate from meters like {@link io.micrometer.core.instrument.Timer}
 * and {@link io.micrometer.core.instrument.DistributionSummary}.
 * <p>
 * These statistics include max, percentiles, percentile histograms, and SLA violations.
 * <p>
 * Many distribution statistics are decayed to give greater weight to recent samples.
 *
 * @author Jon Schneider
 */
public class DistributionStatisticConfig implements Mergeable<DistributionStatisticConfig> {
    public static final DistributionStatisticConfig DEFAULT = builder()
            .percentilesHistogram(false)
            .percentilePrecision(1)
            .minimumExpectedValue(1.0)
            .maximumExpectedValue(Double.POSITIVE_INFINITY)
            .expiry(Duration.ofMinutes(2))
            .bufferLength(3)
            .build();

    public static final DistributionStatisticConfig NONE = builder().build();

    @Nullable
    private Boolean percentileHistogram;

    @Nullable
    private double[] percentiles;

    @Nullable
    private Integer percentilePrecision;

    @Nullable
    private double[] serviceLevelObjectives;

    @Nullable
    private Double minimumExpectedValue;

    @Nullable
    private Double maximumExpectedValue;

    @Nullable
    private Duration expiry;

    @Nullable
    private Integer bufferLength;

    public static Builder builder() {
        return new Builder();
    }

    /**
     * Merges two configurations. Any options that are non-null in this configuration take precedence.
     * Any options that are non-null in the parent are used otherwise.
     *
     * @param parent The configuration to merge with. The parent takes lower precedence than this configuration.
     * @return A new, merged, immutable configuration.
     */
    @Override
    public DistributionStatisticConfig merge(DistributionStatisticConfig parent) {
        return DistributionStatisticConfig.builder()
                .percentilesHistogram(this.percentileHistogram == null ? parent.percentileHistogram : this.percentileHistogram)
                .percentiles(this.percentiles == null ? parent.percentiles : this.percentiles)
                .serviceLevelObjectives(this.serviceLevelObjectives == null ? parent.serviceLevelObjectives : this.serviceLevelObjectives)
                .percentilePrecision(this.percentilePrecision == null ? parent.percentilePrecision : this.percentilePrecision)
                .minimumExpectedValue(this.minimumExpectedValue == null ? parent.minimumExpectedValue : this.minimumExpectedValue)
                .maximumExpectedValue(this.maximumExpectedValue == null ? parent.maximumExpectedValue : this.maximumExpectedValue)
                .expiry(this.expiry == null ? parent.expiry : this.expiry)
                .bufferLength(this.bufferLength == null ? parent.bufferLength : this.bufferLength)
                .build();
    }

    /**
     * For internal use only.
     */
    public NavigableSet<Double> getHistogramBuckets(boolean supportsAggregablePercentiles) {
        NavigableSet<Double> buckets = new TreeSet<>();

        if (percentileHistogram != null && percentileHistogram && supportsAggregablePercentiles) {
            buckets.addAll(PercentileHistogramBuckets.buckets(this));
            buckets.add(minimumExpectedValue);
            buckets.add(maximumExpectedValue);
        }

        if (serviceLevelObjectives != null) {
            for (double slaBoundary : serviceLevelObjectives) {
                buckets.add(slaBoundary);
            }
        }

        return buckets;
    }

    /**
     * Adds histogram buckets used to generate aggregable percentile approximations in monitoring
     * systems that have query facilities to do so (e.g. Prometheus' {@code histogram_quantile},
     * Atlas' {@code :percentiles}).
     *
     * @return This builder.
     */
    @Nullable
    public Boolean isPercentileHistogram() {
        return percentileHistogram;
    }

    /**
     * Produces an additional time series for each requested percentile. This percentile
     * is computed locally, and so can't be aggregated with percentiles computed across other
     * dimensions (e.g. in a different instance). Use {@link #percentileHistogram}
     * to publish a histogram that can be used to generate aggregable percentile approximations.
     *
     * @return Percentiles to compute and publish. The 95th percentile should be expressed as {@code 0.95}
     */
    @Nullable
    public double[] getPercentiles() {
        return percentiles;
    }

    /**
     * Determines the number of digits of precision to maintain on the dynamic range histogram used to compute
     * percentile approximations. The higher the degrees of precision, the more accurate the approximation is at the
     * cost of more memory.
     *
     * @return The digits of precision to maintain for percentile approximations.
     */
    @Nullable
    public Integer getPercentilePrecision() {
        return percentilePrecision;
    }

    /**
     * The minimum value that the meter is expected to observe. Sets a lower bound
     * on histogram buckets that are shipped to monitoring systems that support aggregable percentile approximations.
     *
     * @return The minimum value that this distribution summary is expected to observe.
     * @deprecated Use {@link #getMinimumExpectedValueAsDouble}. If you use this method, your code
     * will not be compatible with code that uses Micrometer 1.3.x.
     */
    @Deprecated
    @Nullable
    public Double getMinimumExpectedValue() {
        return getMinimumExpectedValueAsDouble();
    }

    /**
     * The minimum value that the meter is expected to observe. Sets a lower bound
     * on histogram buckets that are shipped to monitoring systems that support aggregable percentile approximations.
     *
     * @return The minimum value that this distribution summary is expected to observe.
     */
    @Nullable
    public Double getMinimumExpectedValueAsDouble() {
        return minimumExpectedValue;
    }

    /**
     * The maximum value that the meter is expected to observe. Sets an upper bound
     * on histogram buckets that are shipped to monitoring systems that support aggregable percentile approximations.
     *
     * @return The maximum value that the meter is expected to observe.
     * @deprecated Use {@link #getMaximumExpectedValueAsDouble}. If you use this method, your code
     * will not be compatible with code that uses Micrometer 1.3.x.
     */
    @Deprecated
    @Nullable
    public Double getMaximumExpectedValue() {
        return getMaximumExpectedValueAsDouble();
    }

    /**
     * The maximum value that the meter is expected to observe. Sets an upper bound
     * on histogram buckets that are shipped to monitoring systems that support aggregable percentile approximations.
     *
     * @return The maximum value that the meter is expected to observe.
     */
    @Nullable
    public Double getMaximumExpectedValueAsDouble() {
        return maximumExpectedValue;
    }

    /**
     * Statistics like max, percentiles, and histogram counts decay over time to give greater weight to recent
     * samples (exception: histogram counts are cumulative for those systems that expect cumulative
     * histogram buckets). Samples are accumulated to such statistics in ring buffers which rotate after
     * this expiry, with a buffer length of {@link #bufferLength}.
     *
     * @return The amount of time samples are accumulated to a histogram before it is reset and rotated.
     */
    @Nullable
    public Duration getExpiry() {
        return expiry;
    }

    /**
     * Statistics like max, percentiles, and histogram counts decay over time to give greater weight to recent
     * samples (exception: histogram counts are cumulative for those systems that expect cumulative
     * histogram buckets). Samples are accumulated to such statistics in ring buffers which rotate after
     * {@link #expiry}, with this buffer length.
     *
     * @return The number of histograms to keep in the ring buffer.
     */
    @Nullable
    public Integer getBufferLength() {
        return bufferLength;
    }

    /**
     * Publish at a minimum a histogram containing your defined SLA boundaries. When used in conjunction with
     * {@link #percentileHistogram}, the boundaries defined here are included alongside other buckets used to
     * generate aggregable percentile approximations. If the {@link DistributionStatisticConfig} is meant for
     * use with a {@link io.micrometer.core.instrument.Timer}, the SLA unit is in nanoseconds.
     *
     * @return The SLA boundaries to include the set of histogram buckets shipped to the monitoring system.
<<<<<<< HEAD
     * @deprecated Use {@link #getServiceLevelObjectiveBoundaries()} instead.
=======
     * @deprecated Use {@link #getServiceLevelObjectiveBoundaries()}. If you use this method, your
     * code will not be compatible with code that uses Micrometer 1.5.x and later.
>>>>>>> 5f6660b3
     */
    @Deprecated
    @Nullable
    @Deprecated
    public double[] getSlaBoundaries() {
<<<<<<< HEAD
        return serviceLevelObjectives;
=======
        return getServiceLevelObjectiveBoundaries();
>>>>>>> 5f6660b3
    }

    /**
     * Publish at a minimum a histogram containing your defined SLO boundaries. When used in conjunction with
     * {@link #percentileHistogram}, the boundaries defined here are included alongside other buckets used to
     * generate aggregable percentile approximations. If the {@link DistributionStatisticConfig} is meant for
     * use with a {@link io.micrometer.core.instrument.Timer}, the SLO unit is in nanoseconds.
     *
     * @return The SLO boundaries to include the set of histogram buckets shipped to the monitoring system.
<<<<<<< HEAD
     * @since 1.5.0
     */
    @Nullable
    public double[] getServiceLevelObjectiveBoundaries() {
        return serviceLevelObjectives;
=======
     */
    @Nullable
    public double[] getServiceLevelObjectiveBoundaries() {
        return sla;
>>>>>>> 5f6660b3
    }

    public static class Builder {
        private final DistributionStatisticConfig config = new DistributionStatisticConfig();

        public Builder percentilesHistogram(@Nullable Boolean enabled) {
            config.percentileHistogram = enabled;
            return this;
        }

        /**
         * Produces an additional time series for each requested percentile. This percentile
         * is computed locally, and so can't be aggregated with percentiles computed across other
         * dimensions (e.g. in a different instance). Use {@link #percentileHistogram}
         * to publish a histogram that can be used to generate aggregable percentile approximations.
         *
         * @param percentiles Percentiles to compute and publish. The 95th percentile should be expressed as {@code 0.95}.
         * @return This builder.
         */
        public Builder percentiles(@Nullable double... percentiles) {
            config.percentiles = percentiles;
            return this;
        }

        /**
         * Determines the number of digits of precision to maintain on the dynamic range histogram used to compute
         * percentile approximations. The higher the degrees of precision, the more accurate the approximation is at the
         * cost of more memory.
         *
         * @param digitsOfPrecision The digits of precision to maintain for percentile approximations.
         * @return This builder.
         */
        public Builder percentilePrecision(@Nullable Integer digitsOfPrecision) {
            config.percentilePrecision = digitsOfPrecision;
            return this;
        }

        /**
         * Publish at a minimum a histogram containing your defined Service Level Objective (SLO) boundaries. When used
         * in conjunction with {@link #percentileHistogram}, the boundaries defined here are included alongside other buckets used to
         * generate aggregable percentile approximations. If the {@link DistributionStatisticConfig} is meant for
         * use with a {@link io.micrometer.core.instrument.Timer}, the SLO unit is in nanoseconds.
         *
         * @param slos The SLO boundaries to include the set of histogram buckets shipped to the monitoring system.
         * @return This builder.
         * @since 1.5.0
         */
        public Builder serviceLevelObjectives(@Nullable double... slos) {
            config.serviceLevelObjectives = slos;
            return this;
        }

        /**
         * Publish at a minimum a histogram containing your defined SLA boundaries. When used in conjunction with
         * {@link #percentileHistogram}, the boundaries defined here are included alongside other buckets used to
         * generate aggregable percentile approximations. If the {@link DistributionStatisticConfig} is meant for
         * use with a {@link io.micrometer.core.instrument.Timer}, the SLA unit is in nanoseconds.
         *
         * @param sla The SLA boundaries to include the set of histogram buckets shipped to the monitoring system.
         * @return This builder.
         * @since 1.4.0
         * @deprecated Use {@link #serviceLevelObjectives(double...)} instead. "Service Level Agreement" is
         * more formally the agreement between an engineering organization and the business. Service Level Objectives
         * are set more conservatively than the SLA to provide some wiggle room while still satisfying the business
         * requirement. SLOs are the threshold we intend to measure against, then.
         */
        @Deprecated
        public Builder sla(@Nullable double... sla) {
            return serviceLevelObjectives(sla);
        }

        /**
         * Publish at a minimum a histogram containing your defined SLA boundaries. When used in conjunction with
         * {@link #percentileHistogram}, the boundaries defined here are included alongside other buckets used to
         * generate aggregable percentile approximations. If the {@link DistributionStatisticConfig} is meant for
         * use with a {@link io.micrometer.core.instrument.Timer}, the SLA unit is in nanoseconds.
         *
         * @param sla The SLA boundaries to include the set of histogram buckets shipped to the monitoring system.
         * @return This builder.
         * @deprecated Use {@link #serviceLevelObjectives(double...)} instead. "Service Level Agreement" is
         * more formally the agreement between an engineering organization and the business. Service Level Objectives
         * are set more conservatively than the SLA to provide some wiggle room while still satisfying the business
         * requirement. SLOs are the threshold we intend to measure against, then.
         */
        @Deprecated
        public Builder sla(@Nullable long... sla) {
            return sla == null ? this : serviceLevelObjectives(LongStream.of(sla).asDoubleStream().toArray());
        }

        /**
         * The minimum value that the meter is expected to observe. Sets a lower bound
         * on histogram buckets that are shipped to monitoring systems that support aggregable percentile approximations.
         *
         * @deprecated Use {@link #minimumExpectedValue(Double)} instead since 1.4.0.
         * @param min The minimum value that this distribution summary is expected to observe.
         * @return This builder.
         */
        @Deprecated
        public Builder minimumExpectedValue(@Nullable Long min) {
            return min == null ? this : minimumExpectedValue((double) min);
        }

        /**
         * The minimum value that the meter is expected to observe. Sets a lower bound
         * on histogram buckets that are shipped to monitoring systems that support aggregable percentile approximations.
         *
         * @param min The minimum value that this distribution summary is expected to observe.
         * @return This builder.
         * @since 1.4.0
         */
        public Builder minimumExpectedValue(@Nullable Double min) {
            config.minimumExpectedValue = min;
            return this;
        }

        /**
         * The maximum value that the meter is expected to observe. Sets an upper bound
         * on histogram buckets that are shipped to monitoring systems that support aggregable percentile approximations.
         *
         * @deprecated Use {@link #maximumExpectedValue(Double)} instead since 1.4.0.
         * @param max The maximum value that the meter is expected to observe.
         * @return This builder.
         */
        @Deprecated
        public Builder maximumExpectedValue(@Nullable Long max) {
            return max == null ? this : maximumExpectedValue((double) max);
        }

        /**
         * The maximum value that the meter is expected to observe. Sets an upper bound
         * on histogram buckets that are shipped to monitoring systems that support aggregable percentile approximations.
         *
         * @param max The maximum value that the meter is expected to observe.
         * @return This builder.
         * @since 1.4.0
         */
        public Builder maximumExpectedValue(@Nullable Double max) {
            config.maximumExpectedValue = max;
            return this;
        }

        /**
         * Statistics like max, percentiles, and histogram counts decay over time to give greater weight to recent
         * samples (exception: histogram counts are cumulative for those systems that expect cumulative
         * histogram buckets). Samples are accumulated to such statistics in ring buffers which rotate after
         * this expiry, with a buffer length of {@link #bufferLength}.
         *
         * @param expiry The amount of time samples are accumulated to decaying distribution statistics before they are
         *               reset and rotated.
         * @return This builder.
         */
        public Builder expiry(@Nullable Duration expiry) {
            config.expiry = expiry;
            return this;
        }

        /**
         * Statistics like max, percentiles, and histogram counts decay over time to give greater weight to recent
         * samples (exception: histogram counts are cumulative for those systems that expect cumulative
         * histogram buckets). Samples are accumulated to such statistics in ring buffers which rotate after
         * {@link #expiry}, with this buffer length.
         *
         * @param bufferLength The number of histograms to keep in the ring buffer.
         * @return This builder.
         */
        public Builder bufferLength(@Nullable Integer bufferLength) {
            config.bufferLength = bufferLength;
            return this;
        }

        /**
         * @return A new immutable distribution configuration.
         */
        public DistributionStatisticConfig build() {
            return config;
        }
    }

    public boolean isPublishingPercentiles() {
        return percentiles != null && percentiles.length > 0;
    }

    public boolean isPublishingHistogram() {
        return (percentileHistogram != null && percentileHistogram) || (serviceLevelObjectives != null && serviceLevelObjectives.length > 0);
    }
}<|MERGE_RESOLUTION|>--- conflicted
+++ resolved
@@ -235,22 +235,12 @@
      * use with a {@link io.micrometer.core.instrument.Timer}, the SLA unit is in nanoseconds.
      *
      * @return The SLA boundaries to include the set of histogram buckets shipped to the monitoring system.
-<<<<<<< HEAD
      * @deprecated Use {@link #getServiceLevelObjectiveBoundaries()} instead.
-=======
-     * @deprecated Use {@link #getServiceLevelObjectiveBoundaries()}. If you use this method, your
-     * code will not be compatible with code that uses Micrometer 1.5.x and later.
->>>>>>> 5f6660b3
-     */
-    @Deprecated
+     */
     @Nullable
     @Deprecated
     public double[] getSlaBoundaries() {
-<<<<<<< HEAD
-        return serviceLevelObjectives;
-=======
         return getServiceLevelObjectiveBoundaries();
->>>>>>> 5f6660b3
     }
 
     /**
@@ -260,18 +250,10 @@
      * use with a {@link io.micrometer.core.instrument.Timer}, the SLO unit is in nanoseconds.
      *
      * @return The SLO boundaries to include the set of histogram buckets shipped to the monitoring system.
-<<<<<<< HEAD
-     * @since 1.5.0
      */
     @Nullable
     public double[] getServiceLevelObjectiveBoundaries() {
         return serviceLevelObjectives;
-=======
-     */
-    @Nullable
-    public double[] getServiceLevelObjectiveBoundaries() {
-        return sla;
->>>>>>> 5f6660b3
     }
 
     public static class Builder {
