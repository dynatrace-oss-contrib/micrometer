/*
 * Copyright 2018 VMware, Inc.
 *
 * Licensed under the Apache License, Version 2.0 (the "License");
 * you may not use this file except in compliance with the License.
 * You may obtain a copy of the License at
 *
 * https://www.apache.org/licenses/LICENSE-2.0
 *
 * Unless required by applicable law or agreed to in writing, software
 * distributed under the License is distributed on an "AS IS" BASIS,
 * WITHOUT WARRANTIES OR CONDITIONS OF ANY KIND, either express or implied.
 * See the License for the specific language governing permissions and
 * limitations under the License.
 */
package io.micrometer.core.instrument.logging;

import io.micrometer.common.lang.Nullable;
import io.micrometer.common.util.internal.logging.InternalLogger;
import io.micrometer.common.util.internal.logging.InternalLoggerFactory;
import io.micrometer.core.annotation.Incubating;
import io.micrometer.core.instrument.Clock;
import io.micrometer.core.instrument.DistributionSummary;
import io.micrometer.core.instrument.Meter;
import io.micrometer.core.instrument.Timer;
import io.micrometer.core.instrument.binder.BaseUnits;
import io.micrometer.core.instrument.config.NamingConvention;
import io.micrometer.core.instrument.distribution.DistributionStatisticConfig;
import io.micrometer.core.instrument.distribution.HistogramSnapshot;
import io.micrometer.core.instrument.distribution.pause.PauseDetector;
import io.micrometer.core.instrument.step.StepDistributionSummary;
import io.micrometer.core.instrument.step.StepMeterRegistry;
import io.micrometer.core.instrument.step.StepTimer;
import io.micrometer.core.instrument.util.NamedThreadFactory;
import io.micrometer.core.instrument.util.TimeUtils;

import java.time.Duration;
import java.util.concurrent.ThreadFactory;
import java.util.concurrent.TimeUnit;
import java.util.function.Consumer;
import java.util.function.Function;
import java.util.stream.StreamSupport;

import static io.micrometer.core.instrument.util.DoubleFormat.decimalOrNan;
import static io.micrometer.core.instrument.util.DoubleFormat.wholeOrDecimal;
import static java.util.stream.Collectors.joining;

/**
 * Logging {@link io.micrometer.core.instrument.MeterRegistry}.
 *
 * @author Jon Schneider
 * @author Matthieu Borgraeve
 * @author Francois Staudt
 * @since 1.1.0
 */
@Incubating(since = "1.1.0")
public class LoggingMeterRegistry extends StepMeterRegistry {

    private static final InternalLogger log = InternalLoggerFactory.getInstance(LoggingMeterRegistry.class);

    private final LoggingRegistryConfig config;

    private final Consumer<String> loggingSink;

    private final Function<Meter, String> meterIdPrinter;

    public LoggingMeterRegistry() {
        this(LoggingRegistryConfig.DEFAULT, Clock.SYSTEM);
    }

    /**
     * Constructor allowing a custom clock and configuration.
     * @param config the LoggingRegistryConfig
     * @param clock the Clock
     */
    public LoggingMeterRegistry(LoggingRegistryConfig config, Clock clock) {
        this(config, clock, log::info);
    }

    /**
     * Constructor allowing custom sink instead of a default {@code log::info}.
     * @param loggingSink the custom sink that will be called for each time series.
     * @since 1.11.0
     */
    public LoggingMeterRegistry(Consumer<String> loggingSink) {
        this(LoggingRegistryConfig.DEFAULT, Clock.SYSTEM, loggingSink);
    }

    /**
     * Constructor allowing a custom sink, clock and configuration.
     * @param config the LoggingRegistryConfig
     * @param clock the Clock
     * @param loggingSink the custom sink that will be called for each time series.
     * @since 1.11.0
     */
    public LoggingMeterRegistry(LoggingRegistryConfig config, Clock clock, Consumer<String> loggingSink) {
        this(config, clock, new NamedThreadFactory("logging-metrics-publisher"), loggingSink, null);
    }

    private LoggingMeterRegistry(LoggingRegistryConfig config, Clock clock, ThreadFactory threadFactory,
            Consumer<String> loggingSink, @Nullable Function<Meter, String> meterIdPrinter) {
        super(config, clock);
        this.config = config;
        this.loggingSink = loggingSink;
        this.meterIdPrinter = meterIdPrinter != null ? meterIdPrinter : defaultMeterIdPrinter();
        config().namingConvention(NamingConvention.dot);
        start(threadFactory);
    }

    private Function<Meter, String> defaultMeterIdPrinter() {
        return (meter) -> getConventionName(meter.getId()) + getConventionTags(meter.getId()).stream()
            .map(t -> t.getKey() + "=" + t.getValue())
            .collect(joining(",", "{", "}"));
    }

    @Override
    protected void publish() {
        if (config.enabled()) {
            getMeters().stream().sorted((m1, m2) -> {
                int typeComp = m1.getId().getType().compareTo(m2.getId().getType());
                if (typeComp == 0) {
                    return m1.getId().getName().compareTo(m2.getId().getName());
                }
                return typeComp;
            }).forEach(m -> {
                Printer print = new Printer(m);
                m.use(gauge -> loggingSink.accept(print.id() + " value=" + print.value(gauge.value())), counter -> {
                    double count = counter.count();
                    if (!config.logInactive() && count == 0)
                        return;
                    loggingSink.accept(print.id() + " delta_count=" + print.humanReadableBaseUnit(count)
                            + " throughput=" + print.rate(count));
                }, timer -> {
                    HistogramSnapshot snapshot = timer.takeSnapshot();
                    long count = snapshot.count();
                    if (!config.logInactive() && count == 0)
                        return;
<<<<<<< HEAD
                    loggingSink.accept(print.id() + " delta_count=" + wholeOrDecimal(count) + " throughput="
                            + print.unitlessRate(count) + " mean=" + print.time(snapshot.mean(getBaseTimeUnit()))
                            + " max=" + print.time(snapshot.max(getBaseTimeUnit())));
=======
                    loggingSink.accept(print.id() + " throughput=" + print.unitlessRate((double) count) + " mean="
                            + print.time(snapshot.mean(getBaseTimeUnit())) + " max="
                            + print.time(snapshot.max(getBaseTimeUnit())));
>>>>>>> e133ce30
                }, summary -> {
                    HistogramSnapshot snapshot = summary.takeSnapshot();
                    long count = snapshot.count();
                    if (!config.logInactive() && count == 0)
                        return;
<<<<<<< HEAD
                    loggingSink.accept(print.id() + " delta_count=" + wholeOrDecimal(count) + " throughput="
                            + print.unitlessRate(count) + " mean=" + print.value(snapshot.mean()) + " max="
                            + print.value(snapshot.max()));
=======
                    loggingSink.accept(print.id() + " throughput=" + print.unitlessRate((double) count) + " mean="
                            + print.value(snapshot.mean()) + " max=" + print.value(snapshot.max()));
>>>>>>> e133ce30
                }, longTaskTimer -> {
                    int activeTasks = longTaskTimer.activeTasks();
                    if (!config.logInactive() && activeTasks == 0)
                        return;
                    HistogramSnapshot snapshot = longTaskTimer.takeSnapshot();
                    loggingSink.accept(print.id() + " active=" + activeTasks + " duration="
                            + print.time(longTaskTimer.duration(getBaseTimeUnit())) + " mean="
                            + print.time(snapshot.mean(getBaseTimeUnit())) + " max="
                            + print.time(snapshot.max(getBaseTimeUnit())));
                }, timeGauge -> {
                    double value = timeGauge.value(getBaseTimeUnit());
                    if (!config.logInactive() && value == 0)
                        return;
                    loggingSink.accept(print.id() + " value=" + print.time(value));
                }, functionCounter -> {
                    double count = functionCounter.count();
                    if (!config.logInactive() && count == 0)
                        return;
                    loggingSink.accept(print.id() + " delta_count=" + print.humanReadableBaseUnit(count)
                            + " throughput=" + print.rate(count));
                }, functionTimer -> {
                    double count = functionTimer.count();
                    if (!config.logInactive() && count == 0)
                        return;
                    loggingSink.accept(print.id() + " delta_count=" + wholeOrDecimal(count) + " throughput="
                            + print.unitlessRate(count) + " mean=" + print.time(functionTimer.mean(getBaseTimeUnit())));
                }, meter -> loggingSink.accept(writeMeter(meter, print)));
            });
        }
    }

    String writeMeter(Meter meter, Printer print) {
        return StreamSupport.stream(meter.measure().spliterator(), false).map(ms -> {
            String msLine = ms.getStatistic().getTagValueRepresentation() + "=";
            switch (ms.getStatistic()) {
                case TOTAL:
                case MAX:
                case VALUE:
                    return msLine + print.value(ms.getValue());
                case TOTAL_TIME:
                case DURATION:
                    return msLine + print.time(ms.getValue());
                case COUNT:
                    return "delta_count=" + print.humanReadableBaseUnit(ms.getValue()) + ", throughput="
                            + print.rate(ms.getValue());
                default:
                    return msLine + decimalOrNan(ms.getValue());
            }
        }).collect(joining(", ", print.id() + " ", ""));
    }

    @Override
    protected Timer newTimer(Meter.Id id, DistributionStatisticConfig distributionStatisticConfig,
            PauseDetector pauseDetector) {
        return new StepTimer(id, clock, distributionStatisticConfig, pauseDetector, getBaseTimeUnit(),
                this.config.step().toMillis(), false);
    }

    @Override
    protected DistributionSummary newDistributionSummary(Meter.Id id,
            DistributionStatisticConfig distributionStatisticConfig, double scale) {
        return new StepDistributionSummary(id, clock, distributionStatisticConfig, scale, config.step().toMillis(),
                false);
    }

    class Printer {

        private final Meter meter;

        Printer(Meter meter) {
            this.meter = meter;
        }

        String id() {
            return meterIdPrinter.apply(meter);
        }

        String time(double time) {
            return TimeUtils
                .format(Duration.ofNanos((long) TimeUtils.convert(time, getBaseTimeUnit(), TimeUnit.NANOSECONDS)));
        }

        String rate(double value) {
            return humanReadableBaseUnit(value / (double) config.step().getSeconds()) + "/s";
        }

        String unitlessRate(double value) {
            return decimalOrNan(value / (double) config.step().getSeconds()) + "/s";
        }

        String value(double value) {
            return humanReadableBaseUnit(value);
        }

        // see https://stackoverflow.com/a/3758880/510017
        String humanReadableByteCount(double bytes) {
            int unit = 1024;
            if (bytes < unit || Double.isNaN(bytes))
                return decimalOrNan(bytes) + " B";
            int exp = (int) (Math.log(bytes) / Math.log(unit));
            String pre = "KMGTPE".charAt(exp - 1) + "i";
            return decimalOrNan(bytes / Math.pow(unit, exp)) + " " + pre + "B";
        }

        String humanReadableBaseUnit(double value) {
            String baseUnit = meter.getId().getBaseUnit();
            if (BaseUnits.BYTES.equals(baseUnit)) {
                return humanReadableByteCount(value);
            }
            return decimalOrNan(value) + (baseUnit != null ? " " + baseUnit : "");
        }

    }

    @Override
    protected TimeUnit getBaseTimeUnit() {
        return TimeUnit.MILLISECONDS;
    }

    public static Builder builder(LoggingRegistryConfig config) {
        return new Builder(config);
    }

    public static class Builder {

        private final LoggingRegistryConfig config;

        private Clock clock = Clock.SYSTEM;

        private ThreadFactory threadFactory = new NamedThreadFactory("logging-metrics-publisher");

        private Consumer<String> loggingSink = log::info;

        @Nullable
        private Function<Meter, String> meterIdPrinter;

        Builder(LoggingRegistryConfig config) {
            this.config = config;
        }

        public Builder clock(Clock clock) {
            this.clock = clock;
            return this;
        }

        public Builder threadFactory(ThreadFactory threadFactory) {
            this.threadFactory = threadFactory;
            return this;
        }

        public Builder loggingSink(Consumer<String> loggingSink) {
            this.loggingSink = loggingSink;
            return this;
        }

        /**
         * Configure printer for meter IDs.
         * @param meterIdPrinter printer to use for meter IDs
         * @return this builder instance
         * @since 1.2.0
         */
        public Builder meterIdPrinter(Function<Meter, String> meterIdPrinter) {
            this.meterIdPrinter = meterIdPrinter;
            return this;
        }

        public LoggingMeterRegistry build() {
            return new LoggingMeterRegistry(config, clock, threadFactory, loggingSink, meterIdPrinter);
        }

    }

}<|MERGE_RESOLUTION|>--- conflicted
+++ resolved
@@ -135,28 +135,18 @@
                     long count = snapshot.count();
                     if (!config.logInactive() && count == 0)
                         return;
-<<<<<<< HEAD
-                    loggingSink.accept(print.id() + " delta_count=" + wholeOrDecimal(count) + " throughput="
-                            + print.unitlessRate(count) + " mean=" + print.time(snapshot.mean(getBaseTimeUnit()))
-                            + " max=" + print.time(snapshot.max(getBaseTimeUnit())));
-=======
-                    loggingSink.accept(print.id() + " throughput=" + print.unitlessRate((double) count) + " mean="
+                    loggingSink.accept(print.id() + " delta_count=" + wholeOrDecimal((double) count) + " throughput="
+                            + print.unitlessRate((double) count) + " mean="
                             + print.time(snapshot.mean(getBaseTimeUnit())) + " max="
                             + print.time(snapshot.max(getBaseTimeUnit())));
->>>>>>> e133ce30
                 }, summary -> {
                     HistogramSnapshot snapshot = summary.takeSnapshot();
                     long count = snapshot.count();
                     if (!config.logInactive() && count == 0)
                         return;
-<<<<<<< HEAD
-                    loggingSink.accept(print.id() + " delta_count=" + wholeOrDecimal(count) + " throughput="
-                            + print.unitlessRate(count) + " mean=" + print.value(snapshot.mean()) + " max="
+                    loggingSink.accept(print.id() + " delta_count=" + wholeOrDecimal((double) count) + " throughput="
+                            + print.unitlessRate((double) count) + " mean=" + print.value(snapshot.mean()) + " max="
                             + print.value(snapshot.max()));
-=======
-                    loggingSink.accept(print.id() + " throughput=" + print.unitlessRate((double) count) + " mean="
-                            + print.value(snapshot.mean()) + " max=" + print.value(snapshot.max()));
->>>>>>> e133ce30
                 }, longTaskTimer -> {
                     int activeTasks = longTaskTimer.activeTasks();
                     if (!config.logInactive() && activeTasks == 0)
