--- conflicted
+++ resolved
@@ -187,18 +187,6 @@
     private void registerGlobalRequestMetrics(MeterRegistry registry) {
         registerMetricsEventually("type", "GlobalRequestProcessor", (name, allTags) -> {
             FunctionCounter.builder("tomcat.global.sent", mBeanServer,
-<<<<<<< HEAD
-                    s -> safeDouble(() -> s.getAttribute(name, "bytesSent")))
-                    .tags(allTags)
-                    .baseUnit("bytes")
-                    .register(registry);
-
-            FunctionCounter.builder("tomcat.global.received", mBeanServer,
-                    s -> safeDouble(() -> s.getAttribute(name, "bytesReceived")))
-                    .tags(allTags)
-                    .baseUnit("bytes")
-                    .register(registry);
-=======
                 s -> safeDouble(() -> s.getAttribute(name, "bytesSent")))
                 .tags(allTags)
                 .baseUnit(BaseUnits.BYTES)
@@ -209,7 +197,6 @@
                 .tags(allTags)
                 .baseUnit(BaseUnits.BYTES)
                 .register(registry);
->>>>>>> 58368d9e
 
             FunctionCounter.builder("tomcat.global.error", mBeanServer,
                     s -> safeDouble(() -> s.getAttribute(name, "errorCount")))
