--- conflicted
+++ resolved
@@ -22,24 +22,13 @@
 import org.junit.jupiter.api.BeforeEach;
 import org.junit.jupiter.api.Test;
 
-<<<<<<< HEAD
-import java.util.ArrayList;
-import java.util.Arrays;
-import java.util.HashMap;
-import java.util.List;
-import java.util.Map;
-=======
 import java.util.*;
->>>>>>> b19d96c7
 import java.util.concurrent.atomic.AtomicInteger;
 import java.util.concurrent.atomic.AtomicReference;
 import java.util.stream.IntStream;
 
 import static java.util.Collections.emptyList;
-<<<<<<< HEAD
-=======
 import static java.util.concurrent.TimeUnit.MILLISECONDS;
->>>>>>> b19d96c7
 import static java.util.concurrent.TimeUnit.SECONDS;
 import static org.assertj.core.api.Assertions.assertThat;
 
@@ -49,11 +38,8 @@
  * @author Jon Schneider
  * @author Johnny Lim
  * @author Matthieu Borgraeve
-<<<<<<< HEAD
  * @author Francois Staudt
-=======
  * @author Jonatan Ivanov
->>>>>>> b19d96c7
  */
 class LoggingMeterRegistryTest {
 
@@ -71,14 +57,6 @@
         registry = new LoggingMeterRegistry();
         recordingRegistry = new RecordingLoggingMeterRegistry(config, clock);
     }
-
-    private final ConfigurableLoggingRegistryConfig config = new ConfigurableLoggingRegistryConfig();
-
-    private final MockClock clock = new MockClock();
-
-    private final List<String> logs = new ArrayList<>();
-
-    private final LoggingMeterRegistry spyLogRegistry = new LoggingMeterRegistry(config, clock, logs::add);
 
     @Test
     void defaultMeterIdPrinter() {
@@ -152,13 +130,8 @@
     }
 
     @Test
-<<<<<<< HEAD
-    void writeMeterUnitlessValue() {
-        final String expectedResult = "meter.1{} value=0, delta_count=30, throughput=0.5/s";
-=======
     void writeMeterUnitLessValue() {
-        String expectedResult = "meter.1{} value=0, throughput=0.5/s";
->>>>>>> b19d96c7
+        String expectedResult = "meter.1{} value=0, delta_count=30, throughput=0.5/s";
 
         Measurement m1 = new Measurement(() -> 0d, Statistic.VALUE);
         Measurement m2 = new Measurement(() -> 30d, Statistic.COUNT);
@@ -169,11 +142,7 @@
 
     @Test
     void writeMeterMultipleValues() {
-<<<<<<< HEAD
-        final String expectedResult = "sheepWatch{color=black} value=5 sheep, max=1023 sheep, total=1.1s, delta_count=30 sheep, throughput=0.5 sheep/s";
-=======
-        String expectedResult = "sheepWatch{color=black} value=5 sheep, max=1023 sheep, total=1.1s, throughput=0.5 sheep/s";
->>>>>>> b19d96c7
+        String expectedResult = "sheepWatch{color=black} value=5 sheep, max=1023 sheep, total=1.1s, delta_count=30 sheep, throughput=0.5 sheep/s";
 
         Measurement m1 = new Measurement(() -> 5d, Statistic.VALUE);
         Measurement m2 = new Measurement(() -> 1023d, Statistic.MAX);
@@ -190,11 +159,7 @@
 
     @Test
     void writeMeterByteValues() {
-<<<<<<< HEAD
-        final String expectedResult = "bus-throughput{} delta_count=300 B, throughput=5 B/s, value=64 B, value=2.125 KiB, value=8 MiB, value=1 GiB";
-=======
-        String expectedResult = "bus-throughput{} throughput=5 B/s, value=64 B, value=2.125 KiB, value=8 MiB, value=1 GiB";
->>>>>>> b19d96c7
+        String expectedResult = "bus-throughput{} delta_count=300 B, throughput=5 B/s, value=64 B, value=2.125 KiB, value=8 MiB, value=1 GiB";
 
         Measurement m1 = new Measurement(() -> 300d, Statistic.COUNT);
         Measurement m2 = new Measurement(() -> (double) (1 << 6), Statistic.VALUE);
@@ -227,116 +192,12 @@
     }
 
     @Test
-<<<<<<< HEAD
-    void publish_ShouldPrintDeltaCountAndThroughputWithBaseUnit_WhenMeterIsCounter() {
-        var counter = Counter.builder("my.counter").baseUnit("sheep").register(spyLogRegistry);
-        counter.increment(30);
-        clock.add(config.step());
-        spyLogRegistry.publish();
-        assertThat(logs).containsExactly("my.counter{} delta_count=30 sheep throughput=0.5 sheep/s");
-    }
-
-    @Test
-    void publish_ShouldPrintDeltaCountAsDecimal_WhenMeterIsCounterAndCountIsDecimal() {
-        var counter = spyLogRegistry.counter("my.counter");
-        counter.increment(0.5);
-        clock.add(config.step());
-        spyLogRegistry.publish();
-        assertThat(logs).containsExactly("my.counter{} delta_count=0.5 throughput=0.008333/s");
-    }
-
-    @Test
-    void publish_ShouldPrintDeltaCountAndThroughput_WhenMeterIsTimer() {
-        var timer = spyLogRegistry.timer("my.timer");
-        IntStream.rangeClosed(1, 30).forEach(t -> timer.record(1, SECONDS));
-        clock.add(config.step());
-        spyLogRegistry.publish();
-        assertThat(logs).containsExactly("my.timer{} delta_count=30 throughput=0.5/s mean=1s max=1s");
-    }
-
-    @Test
-    void publish_ShouldPrintDeltaCountAndThroughput_WhenMeterIsSummary() {
-        var summary = spyLogRegistry.summary("my.summary");
-        IntStream.rangeClosed(1, 30).forEach(t -> summary.record(1));
-        clock.add(config.step());
-        spyLogRegistry.publish();
-        assertThat(logs).containsExactly("my.summary{} delta_count=30 throughput=0.5/s mean=1 max=1");
-    }
-
-    @Test
-    void publish_ShouldPrintDeltaCountAndThroughputWithBaseUnit_WhenMeterIsFunctionCounter() {
-        FunctionCounter.builder("my.function-counter", new AtomicDouble(), d -> 30)
-            .baseUnit("sheep")
-            .register(spyLogRegistry);
-        clock.add(config.step());
-        spyLogRegistry.publish();
-        assertThat(logs).containsExactly("my.function-counter{} delta_count=30 sheep throughput=0.5 sheep/s");
-    }
-
-    @Test
-    void publish_ShouldPrintDeltaCountAsDecimal_WhenMeterIsFunctionCounterAndCountIsDecimal() {
-        spyLogRegistry.more().counter("my.function-counter", emptyList(), new AtomicDouble(), d -> 0.5);
-        clock.add(config.step());
-        spyLogRegistry.publish();
-        assertThat(logs).containsExactly("my.function-counter{} delta_count=0.5 throughput=0.008333/s");
-    }
-
-    @Test
-    void publish_ShouldPrintDeltaCountAndThroughput_WhenMeterIsFunctionTimer() {
-        spyLogRegistry.more().timer("my.function-timer", emptyList(), new AtomicDouble(), d -> 30, d -> 30, SECONDS);
-        clock.add(config.step());
-        spyLogRegistry.publish();
-        assertThat(logs).containsExactly("my.function-timer{} delta_count=30 throughput=0.5/s mean=1s");
-    }
-
-    @Test
-    void publish_ShouldNotPrintAnything_WhenRegistryIsDisabled() {
-        config.set("enabled", "false");
-        spyLogRegistry.counter("my.counter").increment();
-        clock.add(config.step());
-        spyLogRegistry.publish();
-        assertThat(spyLogRegistry.getMeters()).hasSize(1);
-        assertThat(logs).isEmpty();
-    }
-
-    @Test
-    void publish_ShouldNotPrintAnything_WhenStepCountIsZeroAndLogsInactiveIsDisabled() {
-        spyLogRegistry.counter("my.counter");
-        spyLogRegistry.timer("my.timer");
-        spyLogRegistry.summary("my.summary");
-        spyLogRegistry.more().counter("my.function-counter", emptyList(), new AtomicDouble(), d -> 0);
-        spyLogRegistry.more().timer("my.function-timer", emptyList(), new AtomicDouble(), d -> 0, d -> 0, SECONDS);
-        clock.add(config.step());
-        spyLogRegistry.publish();
-        assertThat(spyLogRegistry.getMeters()).hasSize(5);
-        assertThat(logs).isEmpty();
-    }
-
-    @Test
-    void publish_ShouldPrintMetersWithZeroStepCount_WhenLogsInactiveIsEnabled() {
-        config.set("logInactive", "true");
-        spyLogRegistry.counter("my.counter");
-        spyLogRegistry.timer("my.timer");
-        spyLogRegistry.summary("my.summary");
-        spyLogRegistry.more().counter("my.function-counter", emptyList(), new AtomicDouble(), d -> 0);
-        spyLogRegistry.more().timer("my.function-timer", emptyList(), new AtomicDouble(), d -> 0, d -> 0, SECONDS);
-        clock.add(config.step());
-        spyLogRegistry.publish();
-        assertThat(spyLogRegistry.getMeters()).hasSize(5);
-        assertThat(logs).containsExactlyInAnyOrder("my.counter{} delta_count=0 throughput=0/s",
-                "my.timer{} delta_count=0 throughput=0/s mean= max=",
-                "my.summary{} delta_count=0 throughput=0/s mean=0 max=0",
-                "my.function-counter{} delta_count=0 throughput=0/s",
-                "my.function-timer{} delta_count=0 throughput=0/s mean=");
-    }
-
-    private static class ConfigurableLoggingRegistryConfig implements LoggingRegistryConfig {
-=======
     void publishShouldPrintDeltaCountAndThroughputWithBaseUnitWhenMeterIsCounter() {
         Counter.builder("my.counter").baseUnit("sheep").register(recordingRegistry).increment(30);
         clock.add(config.step());
         recordingRegistry.publish();
-        assertThat(recordingRegistry.getLogs()).containsExactly("my.counter{} throughput=0.5 sheep/s");
+        assertThat(recordingRegistry.getLogs())
+            .containsExactly("my.counter{} delta_count=30 sheep throughput=0.5 sheep/s");
     }
 
     @Test
@@ -344,7 +205,7 @@
         recordingRegistry.counter("my.counter").increment(0.5);
         clock.add(config.step());
         recordingRegistry.publish();
-        assertThat(recordingRegistry.getLogs()).containsExactly("my.counter{} throughput=0.008333/s");
+        assertThat(recordingRegistry.getLogs()).containsExactly("my.counter{} delta_count=0.5 throughput=0.008333/s");
     }
 
     @Test
@@ -360,7 +221,8 @@
         IntStream.rangeClosed(1, 30).forEach(t -> timer.record(1, SECONDS));
         clock.add(config.step());
         recordingRegistry.publish();
-        assertThat(recordingRegistry.getLogs()).containsExactly("my.timer{} throughput=0.5/s mean=1s max=1s");
+        assertThat(recordingRegistry.getLogs())
+            .containsExactly("my.timer{} delta_count=30 throughput=0.5/s mean=1s max=1s");
     }
 
     @Test
@@ -386,7 +248,8 @@
         IntStream.rangeClosed(1, 30).forEach(t -> summary.record(1));
         clock.add(config.step());
         recordingRegistry.publish();
-        assertThat(recordingRegistry.getLogs()).containsExactly("my.summary{} throughput=0.5/s mean=1 max=1");
+        assertThat(recordingRegistry.getLogs())
+            .containsExactly("my.summary{} delta_count=30 throughput=0.5/s mean=1 max=1");
     }
 
     @Test
@@ -396,7 +259,8 @@
             .register(recordingRegistry);
         clock.add(config.step());
         recordingRegistry.publish();
-        assertThat(recordingRegistry.getLogs()).containsExactly("my.function-counter{} throughput=0.5 sheep/s");
+        assertThat(recordingRegistry.getLogs())
+            .containsExactly("my.function-counter{} delta_count=30 sheep throughput=0.5 sheep/s");
     }
 
     @Test
@@ -404,7 +268,8 @@
         recordingRegistry.more().counter("my.function-counter", emptyList(), new AtomicDouble(), d -> 0.5);
         clock.add(config.step());
         recordingRegistry.publish();
-        assertThat(recordingRegistry.getLogs()).containsExactly("my.function-counter{} throughput=0.008333/s");
+        assertThat(recordingRegistry.getLogs())
+            .containsExactly("my.function-counter{} delta_count=0.5 throughput=0.008333/s");
     }
 
     @Test
@@ -412,7 +277,8 @@
         recordingRegistry.more().timer("my.function-timer", emptyList(), new AtomicDouble(), d -> 30, d -> 30, SECONDS);
         clock.add(config.step());
         recordingRegistry.publish();
-        assertThat(recordingRegistry.getLogs()).containsExactly("my.function-timer{} throughput=0.5/s mean=1s");
+        assertThat(recordingRegistry.getLogs())
+            .containsExactly("my.function-timer{} delta_count=30 throughput=0.5/s mean=1s");
     }
 
     @Test
@@ -457,13 +323,14 @@
         clock.add(config.step());
         recordingRegistry.publish();
         assertThat(recordingRegistry.getMeters()).hasSize(5);
-        assertThat(recordingRegistry.getLogs()).containsExactlyInAnyOrder("my.counter{} throughput=0/s",
-                "my.timer{} throughput=0/s mean= max=", "my.summary{} throughput=0/s mean=0 max=0",
-                "my.function-counter{} throughput=0/s", "my.function-timer{} throughput=0/s mean=");
+        assertThat(recordingRegistry.getLogs()).containsExactlyInAnyOrder("my.counter{} delta_count=0 throughput=0/s",
+                "my.timer{} delta_count=0 throughput=0/s mean= max=",
+                "my.summary{} delta_count=0 throughput=0/s mean=0 max=0",
+                "my.function-counter{} delta_count=0 throughput=0/s",
+                "my.function-timer{} delta_count=0 throughput=0/s mean=");
     }
 
     private static class TestConfig implements LoggingRegistryConfig {
->>>>>>> b19d96c7
 
         private final Map<String, String> keys = new HashMap<>();
 
@@ -478,8 +345,6 @@
 
     }
 
-<<<<<<< HEAD
-=======
     private static class RecordingLoggingMeterRegistry extends LoggingMeterRegistry {
 
         private final List<String> logs;
@@ -499,5 +364,4 @@
 
     }
 
->>>>>>> b19d96c7
 }