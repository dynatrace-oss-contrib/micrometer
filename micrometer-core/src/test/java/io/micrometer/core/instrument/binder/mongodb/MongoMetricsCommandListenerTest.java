/*
 * Copyright 2019 VMware, Inc.
 *
 * Licensed under the Apache License, Version 2.0 (the "License");
 * you may not use this file except in compliance with the License.
 * You may obtain a copy of the License at
 *
 * https://www.apache.org/licenses/LICENSE-2.0
 *
 * Unless required by applicable law or agreed to in writing, software
 * distributed under the License is distributed on an "AS IS" BASIS,
 * WITHOUT WARRANTIES OR CONDITIONS OF ANY KIND, either express or implied.
 * See the License for the specific language governing permissions and
 * limitations under the License.
 */
package io.micrometer.core.instrument.binder.mongodb;

import com.mongodb.MongoClientSettings;
import com.mongodb.ServerAddress;
import com.mongodb.client.MongoClient;
import com.mongodb.client.MongoClients;
import com.mongodb.event.ClusterListener;
import com.mongodb.event.ClusterOpeningEvent;
import com.mongodb.event.CommandEvent;
import io.micrometer.core.instrument.MeterRegistry;
import io.micrometer.core.instrument.Tag;
import io.micrometer.core.instrument.Tags;
import io.micrometer.core.instrument.search.MeterNotFoundException;
import io.micrometer.core.instrument.simple.SimpleMeterRegistry;
import org.bson.Document;
import org.junit.jupiter.api.AfterEach;
import org.junit.jupiter.api.BeforeEach;
import org.junit.jupiter.api.Test;

import java.util.Date;
import java.util.HashMap;
import java.util.Map;
import java.util.concurrent.atomic.AtomicReference;

import static java.util.Collections.singletonList;
import static org.assertj.core.api.Assertions.assertThat;

/**
 * Tests for {@link MongoMetricsCommandListener}.
 *
 * @author Christophe Bornet
 * @author Chris Bono
 */
class MongoMetricsCommandListenerTest extends AbstractMongoDbTest {

    private MeterRegistry registry;

    private AtomicReference<String> clusterId;

    private MongoClient mongo;

    @BeforeEach
    void setup() {
        registry = new SimpleMeterRegistry();
        clusterId = new AtomicReference<>();
        MongoClientSettings settings = MongoClientSettings.builder()
                .addCommandListener(new MongoMetricsCommandListener(registry)).applyToClusterSettings(builder -> builder
                        .hosts(singletonList(new ServerAddress(HOST, port))).addClusterListener(new ClusterListener() {
                            @Override
                            public void clusterOpening(ClusterOpeningEvent event) {
                                clusterId.set(event.getClusterId().getValue());
                            }
                        }))
                .build();
        mongo = MongoClients.create(settings);
    }

    @Test
    void shouldCreateSuccessCommandMetric() {
<<<<<<< HEAD
        mongo.getDatabase("test")
                .getCollection("testCol")
                .insertOne(new Document("testDoc", new Date()));

        Tags tags = Tags.of(
                "cluster.id", clusterId.get(),
                "server.address", String.format("%s:%s", HOST, port),
                "command", "insert",
                "collection", "testCol",
                "status", "SUCCESS"
        );
=======
        mongo.getDatabase("test").getCollection("testCol").insertOne(new Document("testDoc", new Date()));

        Tags tags = Tags.of("cluster.id", clusterId.get(), "server.address", String.format("%s:%s", HOST, port),
                "command", "insert", "status", "SUCCESS");
>>>>>>> 4f3cf5ac
        assertThat(registry.get("mongodb.driver.commands").tags(tags).timer().count()).isEqualTo(1);
    }

    @Test
    void shouldCreateFailedCommandMetric() {
<<<<<<< HEAD
        mongo.getDatabase("test")
                .getCollection("testCol")
                .dropIndex("nonExistentIndex");

        Tags tags = Tags.of(
                "cluster.id", clusterId.get(),
                "server.address", String.format("%s:%s", HOST, port),
                "command", "dropIndexes",
                "collection", "testCol",
                "status", "FAILED"
        );
=======
        mongo.getDatabase("test").getCollection("testCol").dropIndex("nonExistentIndex");

        Tags tags = Tags.of("cluster.id", clusterId.get(), "server.address", String.format("%s:%s", HOST, port),
                "command", "dropIndexes", "status", "FAILED");
>>>>>>> 4f3cf5ac
        assertThat(registry.get("mongodb.driver.commands").tags(tags).timer().count()).isEqualTo(1);
    }

    @Test
    void shouldCreateSuccessCommandMetricWithCustomSettings() {
        MongoCommandTagsProvider tagsProvider = new DefaultMongoCommandTagsProvider() {
            @Override
            public Iterable<Tag> commandTags(CommandEvent event) {
                return Tags.of(super.commandTags(event)).and(Tag.of("mongoz", "5150"));
            }
        };
        MongoClientSettings settings = MongoClientSettings.builder()
                .addCommandListener(new MongoMetricsCommandListener(registry, tagsProvider))
                .applyToClusterSettings(builder -> builder.hosts(singletonList(new ServerAddress(HOST, port)))
                        .addClusterListener(new ClusterListener() {
                            @Override
                            public void clusterOpening(ClusterOpeningEvent event) {
                                clusterId.set(event.getClusterId().getValue());
                            }
                        }))
                .build();
        try (MongoClient mongo = MongoClients.create(settings)) {
<<<<<<< HEAD
            mongo.getDatabase("test")
                    .getCollection("testCol")
                    .insertOne(new Document("testDoc", new Date()));
            Tags tags = Tags.of(
                    "cluster.id", clusterId.get(),
                    "server.address", String.format("%s:%s", HOST, port),
                    "command", "insert",
                    "collection", "testCol",
                    "status", "SUCCESS",
                    "mongoz", "5150"
            );
=======
            mongo.getDatabase("test").getCollection("testCol").insertOne(new Document("testDoc", new Date()));
            Tags tags = Tags.of("cluster.id", clusterId.get(), "server.address", String.format("%s:%s", HOST, port),
                    "command", "insert", "status", "SUCCESS", "mongoz", "5150");
>>>>>>> 4f3cf5ac
            assertThat(registry.get("mongodb.driver.commands").tags(tags).timer().count()).isEqualTo(1);
        }
    }

    @Test
    void shouldCreateFailedCommandMetricWithCustomSettings() {
        MongoCommandTagsProvider tagsProvider = new DefaultMongoCommandTagsProvider() {
            @Override
            public Iterable<Tag> commandTags(CommandEvent event) {
                return Tags.of(super.commandTags(event)).and(Tag.of("mongoz", "5150"));
            }
        };
        MongoClientSettings settings = MongoClientSettings.builder()
                .addCommandListener(new MongoMetricsCommandListener(registry, tagsProvider))
                .applyToClusterSettings(builder -> builder.hosts(singletonList(new ServerAddress(HOST, port)))
                        .addClusterListener(new ClusterListener() {
                            @Override
                            public void clusterOpening(ClusterOpeningEvent event) {
                                clusterId.set(event.getClusterId().getValue());
                            }
                        }))
                .build();
        try (MongoClient mongo = MongoClients.create(settings)) {
<<<<<<< HEAD
            mongo.getDatabase("test")
                    .getCollection("testCol")
                    .dropIndex("nonExistentIndex");
            Tags tags = Tags.of(
                    "cluster.id", clusterId.get(),
                    "server.address", String.format("%s:%s", HOST, port),
                    "command", "dropIndexes",
                    "collection", "testCol",
                    "status", "FAILED",
                    "mongoz", "5150"
            );
=======
            mongo.getDatabase("test").getCollection("testCol").dropIndex("nonExistentIndex");
            Tags tags = Tags.of("cluster.id", clusterId.get(), "server.address", String.format("%s:%s", HOST, port),
                    "command", "dropIndexes", "status", "FAILED", "mongoz", "5150");
>>>>>>> 4f3cf5ac
            assertThat(registry.get("mongodb.driver.commands").tags(tags).timer().count()).isEqualTo(1);
        }
    }

    @Test
    void shouldSupportConcurrentCommands() throws InterruptedException {
        for (int i = 0; i < 20; i++) {
            Map<String, Thread> commandThreadMap = new HashMap<>();

            commandThreadMap.put("insert", new Thread(() -> mongo.getDatabase("test").getCollection("testCol")
                    .insertOne(new Document("testField", new Date()))));

            commandThreadMap.put("update",
                    new Thread(() -> mongo.getDatabase("test").getCollection("testCol").updateOne(
                            new Document("nonExistentField", "abc"),
                            new Document("$set", new Document("nonExistentField", "xyz")))));

            commandThreadMap.put("delete", new Thread(() -> mongo.getDatabase("test").getCollection("testCol")
                    .deleteOne(new Document("nonExistentField", "abc"))));

            commandThreadMap.put("aggregate",
                    new Thread(() -> mongo.getDatabase("test").getCollection("testCol").countDocuments()));

            for (Thread thread : commandThreadMap.values()) {
                thread.start();
            }

            for (Thread thread : commandThreadMap.values()) {
                thread.join();
            }

            final int iterationsCompleted = i + 1;

            for (String command : commandThreadMap.keySet()) {
                long commandsRecorded;
                try {
                    commandsRecorded = registry.get("mongodb.driver.commands").tags(Tags.of("command", command)).timer()
                            .count();
                }
                catch (MeterNotFoundException e) {
                    commandsRecorded = 0L;
                }

                assertThat(commandsRecorded).as("Check how many %s commands were recorded after %d iterations", command,
                        iterationsCompleted).isEqualTo(iterationsCompleted);
            }
        }
    }

    @AfterEach
    void destroy() {
        if (mongo != null) {
            mongo.close();
        }
    }

}<|MERGE_RESOLUTION|>--- conflicted
+++ resolved
@@ -72,47 +72,19 @@
 
     @Test
     void shouldCreateSuccessCommandMetric() {
-<<<<<<< HEAD
-        mongo.getDatabase("test")
-                .getCollection("testCol")
-                .insertOne(new Document("testDoc", new Date()));
-
-        Tags tags = Tags.of(
-                "cluster.id", clusterId.get(),
-                "server.address", String.format("%s:%s", HOST, port),
-                "command", "insert",
-                "collection", "testCol",
-                "status", "SUCCESS"
-        );
-=======
         mongo.getDatabase("test").getCollection("testCol").insertOne(new Document("testDoc", new Date()));
 
         Tags tags = Tags.of("cluster.id", clusterId.get(), "server.address", String.format("%s:%s", HOST, port),
-                "command", "insert", "status", "SUCCESS");
->>>>>>> 4f3cf5ac
+                "command", "insert", "collection", "testCol", "status", "SUCCESS");
         assertThat(registry.get("mongodb.driver.commands").tags(tags).timer().count()).isEqualTo(1);
     }
 
     @Test
     void shouldCreateFailedCommandMetric() {
-<<<<<<< HEAD
-        mongo.getDatabase("test")
-                .getCollection("testCol")
-                .dropIndex("nonExistentIndex");
-
-        Tags tags = Tags.of(
-                "cluster.id", clusterId.get(),
-                "server.address", String.format("%s:%s", HOST, port),
-                "command", "dropIndexes",
-                "collection", "testCol",
-                "status", "FAILED"
-        );
-=======
         mongo.getDatabase("test").getCollection("testCol").dropIndex("nonExistentIndex");
 
         Tags tags = Tags.of("cluster.id", clusterId.get(), "server.address", String.format("%s:%s", HOST, port),
-                "command", "dropIndexes", "status", "FAILED");
->>>>>>> 4f3cf5ac
+                "command", "dropIndexes", "collection", "testCol", "status", "FAILED");
         assertThat(registry.get("mongodb.driver.commands").tags(tags).timer().count()).isEqualTo(1);
     }
 
@@ -135,23 +107,9 @@
                         }))
                 .build();
         try (MongoClient mongo = MongoClients.create(settings)) {
-<<<<<<< HEAD
-            mongo.getDatabase("test")
-                    .getCollection("testCol")
-                    .insertOne(new Document("testDoc", new Date()));
-            Tags tags = Tags.of(
-                    "cluster.id", clusterId.get(),
-                    "server.address", String.format("%s:%s", HOST, port),
-                    "command", "insert",
-                    "collection", "testCol",
-                    "status", "SUCCESS",
-                    "mongoz", "5150"
-            );
-=======
             mongo.getDatabase("test").getCollection("testCol").insertOne(new Document("testDoc", new Date()));
             Tags tags = Tags.of("cluster.id", clusterId.get(), "server.address", String.format("%s:%s", HOST, port),
-                    "command", "insert", "status", "SUCCESS", "mongoz", "5150");
->>>>>>> 4f3cf5ac
+                    "command", "insert", "collection", "testCol", "status", "SUCCESS", "mongoz", "5150");
             assertThat(registry.get("mongodb.driver.commands").tags(tags).timer().count()).isEqualTo(1);
         }
     }
@@ -175,23 +133,9 @@
                         }))
                 .build();
         try (MongoClient mongo = MongoClients.create(settings)) {
-<<<<<<< HEAD
-            mongo.getDatabase("test")
-                    .getCollection("testCol")
-                    .dropIndex("nonExistentIndex");
-            Tags tags = Tags.of(
-                    "cluster.id", clusterId.get(),
-                    "server.address", String.format("%s:%s", HOST, port),
-                    "command", "dropIndexes",
-                    "collection", "testCol",
-                    "status", "FAILED",
-                    "mongoz", "5150"
-            );
-=======
             mongo.getDatabase("test").getCollection("testCol").dropIndex("nonExistentIndex");
             Tags tags = Tags.of("cluster.id", clusterId.get(), "server.address", String.format("%s:%s", HOST, port),
-                    "command", "dropIndexes", "status", "FAILED", "mongoz", "5150");
->>>>>>> 4f3cf5ac
+                    "command", "dropIndexes", "collection", "testCol", "status", "FAILED", "mongoz", "5150");
             assertThat(registry.get("mongodb.driver.commands").tags(tags).timer().count()).isEqualTo(1);
         }
     }
