/*
 * Copyright 2020 VMware, Inc.
 *
 * Licensed under the Apache License, Version 2.0 (the "License");
 * you may not use this file except in compliance with the License.
 * You may obtain a copy of the License at
 *
 * https://www.apache.org/licenses/LICENSE-2.0
 *
 * Unless required by applicable law or agreed to in writing, software
 * distributed under the License is distributed on an "AS IS" BASIS,
 * WITHOUT WARRANTIES OR CONDITIONS OF ANY KIND, either express or implied.
 * See the License for the specific language governing permissions and
 * limitations under the License.
 */
package io.micrometer.core.instrument.binder.kafka;

import io.micrometer.core.Issue;
import io.micrometer.core.instrument.*;
import io.micrometer.core.instrument.simple.SimpleMeterRegistry;
import io.micrometer.core.testsupport.system.CapturedOutput;
import io.micrometer.core.testsupport.system.OutputCaptureExtension;
import org.apache.kafka.common.Metric;
import org.apache.kafka.common.MetricName;
import org.apache.kafka.common.metrics.KafkaMetric;
import org.apache.kafka.common.metrics.MetricConfig;
import org.apache.kafka.common.metrics.stats.Value;
import org.apache.kafka.common.utils.Time;
import org.junit.jupiter.api.AfterEach;
import org.junit.jupiter.api.Test;
import org.junit.jupiter.api.extension.ExtendWith;

import java.time.Duration;
import java.util.Collections;
import java.util.HashMap;
import java.util.LinkedHashMap;
import java.util.Map;
import java.util.concurrent.Executors;
import java.util.concurrent.ScheduledExecutorService;
import java.util.concurrent.atomic.AtomicReference;
import java.util.function.Supplier;

import static org.assertj.core.api.Assertions.assertThat;
import static org.awaitility.Awaitility.await;

@ExtendWith(OutputCaptureExtension.class)
class KafkaMetricsTest {

    private KafkaMetrics kafkaMetrics;

    @AfterEach
    void afterEach() {
        if (kafkaMetrics != null)
            kafkaMetrics.close();
    }

    @Test
    void shouldKeepMetersWhenMetricsDoNotChange() {
        // Given
        Supplier<Map<MetricName, ? extends Metric>> supplier = () -> {
            MetricName metricName = new MetricName("a", "b", "c", new LinkedHashMap<>());
            KafkaMetric metric = new KafkaMetric(this, metricName, new Value(), new MetricConfig(), Time.SYSTEM);
            return Collections.singletonMap(metricName, metric);
        };
        kafkaMetrics = new KafkaMetrics(supplier);
        MeterRegistry registry = new SimpleMeterRegistry();

        kafkaMetrics.bindTo(registry);
        assertThat(registry.getMeters()).hasSize(1);

        kafkaMetrics.checkAndBindMetrics(registry);
        assertThat(registry.getMeters()).hasSize(1);
    }

    @Test
    void closeShouldRemoveAllMetersAndShutdownDefaultScheduler() {
        // Given
        Supplier<Map<MetricName, ? extends Metric>> supplier = () -> {
            MetricName metricName = new MetricName("a", "b", "c", new LinkedHashMap<>());
            KafkaMetric metric = new KafkaMetric(this, metricName, new Value(), new MetricConfig(), Time.SYSTEM);
            return Collections.singletonMap(metricName, metric);
        };
        kafkaMetrics = new KafkaMetrics(supplier);
        MeterRegistry registry = new SimpleMeterRegistry();

        kafkaMetrics.bindTo(registry);
        assertThat(registry.getMeters()).hasSize(1);
        assertThat(isDefaultMetricsSchedulerThreadAlive()).isTrue();

        kafkaMetrics.close();
        assertThat(registry.getMeters()).isEmpty();
        await().until(() -> !isDefaultMetricsSchedulerThreadAlive());
    }

    @Test
    void closeShouldRemoveAllMetersAndNotShutdownCustomScheduler() {
        // Given
        Supplier<Map<MetricName, ? extends Metric>> supplier = () -> {
            MetricName metricName = new MetricName("a", "b", "c", new LinkedHashMap<>());
            KafkaMetric metric = new KafkaMetric(this, metricName, new Value(), new MetricConfig(), Time.SYSTEM);
            return Collections.singletonMap(metricName, metric);
        };
        ScheduledExecutorService customScheduler = Executors.newScheduledThreadPool(1);
        kafkaMetrics = new KafkaMetrics(supplier, Collections.emptyList(), customScheduler);
        MeterRegistry registry = new SimpleMeterRegistry();

        kafkaMetrics.bindTo(registry);
        assertThat(registry.getMeters()).hasSize(1);
        await().until(() -> !isDefaultMetricsSchedulerThreadAlive());

        kafkaMetrics.close();
        assertThat(registry.getMeters()).isEmpty();
        assertThat(customScheduler.isShutdown()).isFalse();

        customScheduler.shutdownNow();
        assertThat(customScheduler.isShutdown()).isTrue();
    }

    @Test
    void shouldAddNewMetersWhenMetricsChange() {
        // Given
        AtomicReference<Map<MetricName, KafkaMetric>> metrics = new AtomicReference<>(new LinkedHashMap<>());
        Supplier<Map<MetricName, ? extends Metric>> supplier = () -> metrics.updateAndGet(map -> {
            MetricName metricName = new MetricName("a0", "b0", "c0", new LinkedHashMap<>());
            KafkaMetric metric = new KafkaMetric(this, metricName, new Value(), new MetricConfig(), Time.SYSTEM);
            map.put(metricName, metric);
            return map;
        });
        kafkaMetrics = new KafkaMetrics(supplier);
        MeterRegistry registry = new SimpleMeterRegistry();

        kafkaMetrics.bindTo(registry);
        assertThat(registry.getMeters()).hasSize(1);

        metrics.updateAndGet(map -> {
            MetricName metricName = new MetricName("a1", "b1", "c1", new LinkedHashMap<>());
            KafkaMetric metric = new KafkaMetric(this, metricName, new Value(), new MetricConfig(), Time.SYSTEM);
            map.put(metricName, metric);
            return map;
        });
        kafkaMetrics.checkAndBindMetrics(registry);
        assertThat(registry.getMeters()).hasSize(2);
    }

    @Test
    void shouldNotAddAppInfoMetrics() {
        Supplier<Map<MetricName, ? extends Metric>> supplier = () -> {
            Map<MetricName, KafkaMetric> metrics = new LinkedHashMap<>();
            MetricName metricName = new MetricName("a0", "b0", "c0", new LinkedHashMap<>());
            KafkaMetric metric = new KafkaMetric(this, metricName, new Value(), new MetricConfig(), Time.SYSTEM);
            metrics.put(metricName, metric);
            MetricName appInfoMetricName = new MetricName("a1", KafkaMetrics.METRIC_GROUP_APP_INFO, "c0",
                    new LinkedHashMap<>());
            KafkaMetric appInfoMetric = new KafkaMetric(this, appInfoMetricName, new Value(), new MetricConfig(),
                    Time.SYSTEM);
            metrics.put(appInfoMetricName, appInfoMetric);
            return metrics;
        };
        kafkaMetrics = new KafkaMetrics(supplier);
        MeterRegistry registry = new SimpleMeterRegistry();

        kafkaMetrics.bindTo(registry);
        assertThat(registry.getMeters()).hasSize(1);

        kafkaMetrics.checkAndBindMetrics(registry);
        assertThat(registry.getMeters()).hasSize(1);
    }

    @Test
    void shouldRemoveOlderMeterWithLessTags() {
        Map<String, String> tags = new LinkedHashMap<>();
        Supplier<Map<MetricName, ? extends Metric>> supplier = () -> {
            MetricName metricName = new MetricName("a", "b", "c", tags);
            KafkaMetric metric = new KafkaMetric(this, metricName, new Value(), new MetricConfig(), Time.SYSTEM);
            return Collections.singletonMap(metricName, metric);
        };
        kafkaMetrics = new KafkaMetrics(supplier);
        MeterRegistry registry = new SimpleMeterRegistry();

        kafkaMetrics.bindTo(registry);
        assertThat(registry.getMeters()).hasSize(1);
        assertThat(registry.getMeters().get(0).getId().getTags()).hasSize(1); // only
                                                                              // version

        tags.put("key0", "value0");
        kafkaMetrics.checkAndBindMetrics(registry);
        assertThat(registry.getMeters()).hasSize(1);
        assertThat(registry.getMeters().get(0).getId().getTags()).hasSize(2);
    }

    @Test
    void shouldRemoveMeterWithLessTags() {
        Supplier<Map<MetricName, ? extends Metric>> supplier = () -> {
            MetricName firstName = new MetricName("a", "b", "c", Collections.emptyMap());
            KafkaMetric firstMetric = new KafkaMetric(this, firstName, new Value(), new MetricConfig(), Time.SYSTEM);
            Map<String, String> tags = new LinkedHashMap<>();
            tags.put("key0", "value0");
            MetricName secondName = new MetricName("a", "b", "c", tags);
            KafkaMetric secondMetric = new KafkaMetric(this, secondName, new Value(), new MetricConfig(), Time.SYSTEM);
            Map<MetricName, KafkaMetric> metrics = new LinkedHashMap<>();
            metrics.put(firstName, firstMetric);
            metrics.put(secondName, secondMetric);
            return metrics;
        };
        kafkaMetrics = new KafkaMetrics(supplier);
        MeterRegistry registry = new SimpleMeterRegistry();

        kafkaMetrics.bindTo(registry);
        assertThat(registry.getMeters()).hasSize(1);
        assertThat(registry.getMeters().get(0).getId().getTags()).hasSize(2); // version +
                                                                              // key0
    }

    @Test
    void shouldBindMetersWithSameTags() {
        Supplier<Map<MetricName, ? extends Metric>> supplier = () -> {
            Map<String, String> firstTags = new LinkedHashMap<>();
            firstTags.put("key0", "value0");
            MetricName firstName = new MetricName("a", "b", "c", firstTags);
            KafkaMetric firstMetric = new KafkaMetric(this, firstName, new Value(), new MetricConfig(), Time.SYSTEM);
            Map<String, String> secondTags = new LinkedHashMap<>();
            secondTags.put("key0", "value1");
            MetricName secondName = new MetricName("a", "b", "c", secondTags);
            KafkaMetric secondMetric = new KafkaMetric(this, secondName, new Value(), new MetricConfig(), Time.SYSTEM);

            Map<MetricName, KafkaMetric> metrics = new LinkedHashMap<>();
            metrics.put(firstName, firstMetric);
            metrics.put(secondName, secondMetric);
            return metrics;
        };

        kafkaMetrics = new KafkaMetrics(supplier);
        MeterRegistry registry = new SimpleMeterRegistry();

        kafkaMetrics.bindTo(registry);
        assertThat(registry.getMeters()).hasSize(2);
        assertThat(registry.getMeters().get(0).getId().getTags()).hasSize(2); // version +
                                                                              // key0
    }

    @Issue("#1968")
    @Test
    void shouldBindMetersWithDifferentClientIds() {
        Supplier<Map<MetricName, ? extends Metric>> supplier = () -> {
            Map<String, String> firstTags = new LinkedHashMap<>();
            firstTags.put("key0", "value0");
            firstTags.put("client-id", "client0");
            MetricName firstName = new MetricName("a", "b", "c", firstTags);
            KafkaMetric firstMetric = new KafkaMetric(this, firstName, new Value(), new MetricConfig(), Time.SYSTEM);
            return Collections.singletonMap(firstName, firstMetric);
        };

        kafkaMetrics = new KafkaMetrics(supplier);
        MeterRegistry registry = new SimpleMeterRegistry();
        registry.counter("kafka.b.a", "client-id", "client1", "key0", "value0", "kafka-version", "unknown");
        // When
        kafkaMetrics.bindTo(registry);
        assertThat(registry.getMeters()).hasSize(2);
    }

    @Issue("#1968")
    @Test
    void shouldRemoveOlderMeterWithLessTagsWhenCommonTagsConfigured() {
        // Given
        Map<String, String> tags = new LinkedHashMap<>();
        Supplier<Map<MetricName, ? extends Metric>> supplier = () -> {
            MetricName metricName = new MetricName("a", "b", "c", tags);
            KafkaMetric metric = new KafkaMetric(this, metricName, new Value(), new MetricConfig(), Time.SYSTEM);
            return Collections.singletonMap(metricName, metric);
        };

        kafkaMetrics = new KafkaMetrics(supplier);
        MeterRegistry registry = new SimpleMeterRegistry();
        registry.config().commonTags("common", "value");

        kafkaMetrics.bindTo(registry);
        assertThat(registry.getMeters()).hasSize(1);
        assertThat(registry.getMeters().get(0).getId().getTags())
            .containsExactlyInAnyOrder(Tag.of("kafka.version", "unknown"), Tag.of("common", "value")); // only
                                                                                                       // version

        tags.put("key0", "value0");
        kafkaMetrics.checkAndBindMetrics(registry);
        assertThat(registry.getMeters()).hasSize(1);
        assertThat(registry.getMeters().get(0).getId().getTags()).containsExactlyInAnyOrder(
                Tag.of("kafka.version", "unknown"), Tag.of("key0", "value0"), Tag.of("common", "value"));
    }

    @Issue("#2212")
    @Test
    void shouldRemoveMeterWithLessTagsWithMultipleClients(CapturedOutput output) {
        // Given
        AtomicReference<Map<MetricName, KafkaMetric>> metrics = new AtomicReference<>(new LinkedHashMap<>());
        Supplier<Map<MetricName, ? extends Metric>> supplier = () -> metrics.updateAndGet(map -> {
            Map<String, String> firstTags = new LinkedHashMap<>();
            Map<String, String> secondTags = new LinkedHashMap<>();
            firstTags.put("key0", "value0");
            firstTags.put("client-id", "client0");
            secondTags.put("key0", "value0");
            secondTags.put("client-id", "client1");
            MetricName firstName = new MetricName("a", "b", "c", firstTags);
            MetricName secondName = new MetricName("a", "b", "c", secondTags);
            KafkaMetric firstMetric = new KafkaMetric(this, firstName, new Value(), new MetricConfig(), Time.SYSTEM);
            KafkaMetric secondMetric = new KafkaMetric(this, secondName, new Value(), new MetricConfig(), Time.SYSTEM);

            map.put(firstName, firstMetric);
            map.put(secondName, secondMetric);
            return map;
        });
        kafkaMetrics = new KafkaMetrics(supplier);
        MeterRegistry registry = new SimpleMeterRegistry();
        // simulate PrometheusMeterRegistry restriction
        registry.config()
            .onMeterAdded(meter -> registry.find(meter.getId().getName())
                .meters()
                .stream()
                .filter(m -> m.getId().getTags().size() != meter.getId().getTags().size())
                .findAny()
                .ifPresent(m -> {
                    throw new RuntimeException("meter exists with different number of tags");
                }));
        // When
        kafkaMetrics.bindTo(registry);
        // Then
        assertThat(registry.getMeters()).hasSize(2);
        // Given
        metrics.updateAndGet(map -> {
            Map<String, String> firstTags = new LinkedHashMap<>();
            Map<String, String> secondTags = new LinkedHashMap<>();
            firstTags.put("key0", "value0");
            firstTags.put("client-id", "client0");
            secondTags.put("key0", "value0");
            secondTags.put("client-id", "client1");
            // more tags than before
            firstTags.put("key1", "value1");
            secondTags.put("key1", "value1");

            MetricName firstName = new MetricName("a", "b", "c", firstTags);
            MetricName secondName = new MetricName("a", "b", "c", secondTags);
            KafkaMetric firstMetric = new KafkaMetric(this, firstName, new Value(), new MetricConfig(), Time.SYSTEM);
            KafkaMetric secondMetric = new KafkaMetric(this, secondName, new Value(), new MetricConfig(), Time.SYSTEM);

            map.put(firstName, firstMetric);
            map.put(secondName, secondMetric);
            return map;
        });
        // When
        kafkaMetrics.checkAndBindMetrics(registry);
        // Then
        assertThat(registry.getMeters()).hasSize(2);
        registry.getMeters()
            .forEach(meter -> assertThat(meter.getId().getTags()).extracting(Tag::getKey)
                .containsOnly("key0", "key1", "client.id", "kafka.version"));

        assertThat(output).doesNotContain("This Gauge has been already registered");
    }

    @Issue("#2726")
    @Test
    void shouldUseMetricFromSupplierIfInstanceChanges() {
        MetricName metricName = new MetricName("a0", "b0", "c0", new LinkedHashMap<>());
        Value oldValue = new Value();
        oldValue.record(new MetricConfig(), 1.0, System.currentTimeMillis());
        KafkaMetric oldMetricInstance = new KafkaMetric(this, metricName, oldValue, new MetricConfig(), Time.SYSTEM);

        Map<MetricName, KafkaMetric> metrics = new HashMap<>();
        metrics.put(metricName, oldMetricInstance);

        kafkaMetrics = new KafkaMetrics(() -> metrics);
        MeterRegistry registry = new SimpleMeterRegistry();

        kafkaMetrics.bindTo(registry);
        assertThat(registry.getMeters()).hasSize(1);

        Value newValue = new Value();
        newValue.record(new MetricConfig(), 2.0, System.currentTimeMillis());
        KafkaMetric newMetricInstance = new KafkaMetric(this, metricName, newValue, new MetricConfig(), Time.SYSTEM);
        metrics.put(metricName, newMetricInstance);

        kafkaMetrics.checkAndBindMetrics(registry);
        assertThat(registry.getMeters()).singleElement()
            .extracting(Meter::measure)
            .satisfies(measurements -> assertThat(measurements).singleElement()
                .extracting(Measurement::getValue)
                .isEqualTo(2.0));
    }

    @Issue("#2801")
    @Test
    void shouldUseMetricFromSupplierIndirectly() {
        AtomicReference<Map<MetricName, KafkaMetric>> metricsReference = new AtomicReference<>(new HashMap<>());

        MetricName oldMetricName = new MetricName("a0", "b0", "c0", new LinkedHashMap<>());
        Value oldValue = new Value();
        oldValue.record(new MetricConfig(), 1.0, System.currentTimeMillis());
        KafkaMetric oldMetricInstance = new KafkaMetric(this, oldMetricName, oldValue, new MetricConfig(), Time.SYSTEM);

        metricsReference.get().put(oldMetricName, oldMetricInstance);

        kafkaMetrics = new KafkaMetrics(metricsReference::get);
        MeterRegistry registry = new SimpleMeterRegistry();

        kafkaMetrics.bindTo(registry);
        assertThat(registry.getMeters()).hasSize(1);

        assertThat(registry.getMeters()).singleElement()
            .extracting(Meter::measure)
            .satisfies(measurements -> assertThat(measurements).singleElement()
                .extracting(Measurement::getValue)
                .isEqualTo(1.0));

        metricsReference.set(new HashMap<>());
        MetricName newMetricName = new MetricName("a0", "b0", "c0", new LinkedHashMap<>());
        Value newValue = new Value();
        newValue.record(new MetricConfig(), 2.0, System.currentTimeMillis());
        KafkaMetric newMetricInstance = new KafkaMetric(this, newMetricName, newValue, new MetricConfig(), Time.SYSTEM);
        metricsReference.get().put(newMetricName, newMetricInstance);

        assertThat(registry.getMeters()).singleElement()
            .extracting(Meter::measure)
            .satisfies(measurements -> assertThat(measurements).singleElement()
                .extracting(Measurement::getValue)
                .isEqualTo(1.0)); // still referencing the old value since the map
                                  // is only updated in checkAndBindMetrics

        kafkaMetrics.checkAndBindMetrics(registry);
        assertThat(registry.getMeters()).singleElement()
            .extracting(Meter::measure)
            .satisfies(measurements -> assertThat(measurements).singleElement()
                .extracting(Measurement::getValue)
                .isEqualTo(2.0)); // referencing the new value since the map was
                                  // updated in checkAndBindMetrics
    }

    @Issue("#2843")
    @Test
    void shouldRemoveOldMeters() {
        Map<MetricName, Metric> kafkaMetricMap = new HashMap<>();
        Supplier<Map<MetricName, ? extends Metric>> supplier = () -> kafkaMetricMap;
        kafkaMetrics = new KafkaMetrics(supplier);
        MeterRegistry registry = new SimpleMeterRegistry();
        registry.config().commonTags("commonTest", "42");
        kafkaMetrics.bindTo(registry);
        assertThat(registry.getMeters()).hasSize(0);

        MetricName aMetric = createMetricName("a");
        MetricName bMetric = createMetricName("b");

        kafkaMetricMap.put(aMetric, createKafkaMetric(aMetric));
        kafkaMetrics.checkAndBindMetrics(registry);
        assertThat(registry.getMeters()).hasSize(1);

        kafkaMetricMap.clear();
        kafkaMetrics.checkAndBindMetrics(registry);
        assertThat(registry.getMeters()).hasSize(0);

        kafkaMetricMap.put(aMetric, createKafkaMetric(aMetric));
        kafkaMetricMap.put(bMetric, createKafkaMetric(bMetric));
        kafkaMetrics.checkAndBindMetrics(registry);
        assertThat(registry.getMeters()).hasSize(2);

        kafkaMetricMap.clear();
        kafkaMetrics.checkAndBindMetrics(registry);
        assertThat(registry.getMeters()).hasSize(0);

        kafkaMetricMap.put(aMetric, createKafkaMetric(aMetric));
        kafkaMetricMap.put(bMetric, createKafkaMetric(bMetric));
        kafkaMetrics.checkAndBindMetrics(registry);
        assertThat(registry.getMeters()).hasSize(2);

        kafkaMetricMap.remove(bMetric);
        kafkaMetrics.checkAndBindMetrics(registry);
        assertThat(registry.getMeters()).hasSize(1);
        assertThat(registry.getMeters().get(0).getId().getName()).isEqualTo("kafka.test.a");

        kafkaMetricMap.clear();
        kafkaMetrics.checkAndBindMetrics(registry);
        assertThat(registry.getMeters()).hasSize(0);
    }

    @Issue("#2843")
    @Test
    void shouldRemoveOldMetersWithTags() {
        Map<MetricName, Metric> kafkaMetricMap = new HashMap<>();
        Supplier<Map<MetricName, ? extends Metric>> supplier = () -> kafkaMetricMap;
        kafkaMetrics = new KafkaMetrics(supplier);
        MeterRegistry registry = new SimpleMeterRegistry();
        registry.config().commonTags("commonTest", "42");
        kafkaMetrics.bindTo(registry);
        assertThat(registry.getMeters()).hasSize(0);

        MetricName aMetricV1 = createMetricName("a", "foo", "v1");
        MetricName aMetricV2 = createMetricName("a", "foo", "v2");
        MetricName bMetric = createMetricName("b", "foo", "n/a");

        kafkaMetricMap.put(aMetricV1, createKafkaMetric(aMetricV1));
        kafkaMetrics.checkAndBindMetrics(registry);
        assertThat(registry.getMeters()).hasSize(1);

        kafkaMetricMap.clear();
        kafkaMetrics.checkAndBindMetrics(registry);
        assertThat(registry.getMeters()).hasSize(0);

        kafkaMetricMap.put(aMetricV1, createKafkaMetric(aMetricV1));
        kafkaMetricMap.put(aMetricV2, createKafkaMetric(aMetricV2));
        kafkaMetricMap.put(bMetric, createKafkaMetric(bMetric));
        kafkaMetrics.checkAndBindMetrics(registry);
        assertThat(registry.getMeters()).hasSize(3);

        kafkaMetricMap.clear();
        kafkaMetrics.checkAndBindMetrics(registry);
        assertThat(registry.getMeters()).hasSize(0);

        kafkaMetricMap.put(aMetricV1, createKafkaMetric(aMetricV1));
        kafkaMetricMap.put(aMetricV2, createKafkaMetric(aMetricV2));
        kafkaMetrics.checkAndBindMetrics(registry);
        assertThat(registry.getMeters()).hasSize(2);

        kafkaMetricMap.remove(aMetricV1);
        kafkaMetrics.checkAndBindMetrics(registry);
        assertThat(registry.getMeters()).hasSize(1);
        assertThat(registry.getMeters().get(0).getId().getName()).isEqualTo("kafka.test.a");
        assertThat(registry.getMeters().get(0).getId().getTags()).containsExactlyInAnyOrder(Tag.of("commonTest", "42"),
                Tag.of("kafka.version", "unknown"), Tag.of("foo", "v2"));

        kafkaMetricMap.clear();
        kafkaMetrics.checkAndBindMetrics(registry);
        assertThat(registry.getMeters()).hasSize(0);
    }

    @Issue("#2879")
    @Test
    void removeShouldWorkForNonExistingMeters() {
        Map<MetricName, Metric> kafkaMetricMap = new HashMap<>();
        Supplier<Map<MetricName, ? extends Metric>> supplier = () -> kafkaMetricMap;
        kafkaMetrics = new KafkaMetrics(supplier);
        MeterRegistry registry = new SimpleMeterRegistry();
        kafkaMetrics.bindTo(registry);
        assertThat(registry.getMeters()).hasSize(0);

        MetricName aMetric = createMetricName("a");
        kafkaMetricMap.put(aMetric, createKafkaMetric(aMetric));
        kafkaMetrics.checkAndBindMetrics(registry);
        assertThat(registry.getMeters()).hasSize(1);

        kafkaMetricMap.clear();
        registry.forEachMeter(registry::remove);
        kafkaMetrics.checkAndBindMetrics(registry);
        assertThat(registry.getMeters()).hasSize(0);
    }

    @Issue("#2879")
    @Test
    void checkAndBindMetricsShouldNotFail() {
        kafkaMetrics = new KafkaMetrics(() -> {
            throw new RuntimeException("simulated");
        });
        MeterRegistry registry = new SimpleMeterRegistry();
        kafkaMetrics.checkAndBindMetrics(registry);
    }

    @Test
<<<<<<< HEAD
    void shouldDetectChangesAutomatically() {
        Map<MetricName, Metric> kafkaMetricMap = new HashMap<>();
        Supplier<Map<MetricName, ? extends Metric>> supplier = () -> kafkaMetricMap;
        ScheduledExecutorService customScheduler = Executors.newScheduledThreadPool(1);
        kafkaMetrics = new KafkaMetrics(supplier, Tags.empty(), customScheduler, Duration.ofMillis(100));
=======
    void shouldReturnNaNForNullMetricValue(CapturedOutput output) {
        Map<MetricName, Metric> kafkaMetricMap = new HashMap<>();
        kafkaMetrics = new KafkaMetrics(() -> kafkaMetricMap);
>>>>>>> db189f8b
        MeterRegistry registry = new SimpleMeterRegistry();
        kafkaMetrics.bindTo(registry);
        assertThat(registry.getMeters()).isEmpty();

<<<<<<< HEAD
        KafkaMetric aMetric = createKafkaMetric(createMetricName("a"), 1);
        KafkaMetric bMetric = createKafkaMetric(createMetricName("b"), 2);
        KafkaMetric cMetric = createKafkaMetric(createMetricName("c"), 3);

        kafkaMetricMap.put(aMetric.metricName(), aMetric);
        await().untilAsserted(() -> assertThat(registry.getMeters()).hasSize(1));
        assertThat(registry.find("kafka.test.a").gauge().value()).isEqualTo(1.0);

        kafkaMetricMap.clear();
        await().untilAsserted(() -> assertThat(registry.getMeters()).isEmpty());

        kafkaMetricMap.put(aMetric.metricName(), aMetric);
        kafkaMetricMap.put(bMetric.metricName(), bMetric);
        await().untilAsserted(() -> assertThat(registry.getMeters()).hasSize(2));
        assertThat(registry.find("kafka.test.a").gauge().value()).isEqualTo(1.0);
        assertThat(registry.find("kafka.test.b").gauge().value()).isEqualTo(2.0);

        kafkaMetricMap.remove(aMetric.metricName());
        await().untilAsserted(() -> assertThat(registry.getMeters()).hasSize(1));
        assertThat(registry.find("kafka.test.b").gauge().value()).isEqualTo(2.0);

        KafkaMetric bMetricModified = createKafkaMetric(createMetricName("b"), 42);
        kafkaMetricMap.put(bMetricModified.metricName(), bMetricModified);
        kafkaMetricMap.put(cMetric.metricName(), cMetric);
        await().untilAsserted(() -> assertThat(registry.getMeters()).hasSize(2));
        assertThat(registry.find("kafka.test.b").gauge().value()).isEqualTo(42.0);
        assertThat(registry.find("kafka.test.c").gauge().value()).isEqualTo(3.0);
=======
        KafkaMetric aMetric = createKafkaMetric(createMetricName("a"), (config, now) -> 1.0);
        kafkaMetricMap.put(aMetric.metricName(), aMetric);
        kafkaMetrics.checkAndBindMetrics(registry);
        assertThat(registry.getMeters()).hasSize(1);
        assertThat(registry.find("kafka.test.a").gauge().value()).isEqualTo(1.0);

        KafkaMetric aMetricModified = createKafkaMetric(createMetricName("a"), (config, now) -> null);
        kafkaMetricMap.put(aMetricModified.metricName(), aMetricModified);
        kafkaMetrics.checkAndBindMetrics(registry);
        assertThat(registry.find("kafka.test.a").gauge().value()).isNaN();
        assertThat(output).doesNotContain("Failed to apply the value function for the gauge").hasSize(0);
>>>>>>> db189f8b
    }

    private MetricName createMetricName(String name) {
        return createMetricName(name, Collections.emptyMap());
    }

    private MetricName createMetricName(String name, String... keyValues) {
        if (keyValues.length % 2 == 1) {
            throw new IllegalArgumentException("size must be even, it is a set of key=value pairs");
        }
        else {
            Map<String, String> tagsMap = new HashMap<>();
            for (int i = 0; i < keyValues.length; i += 2) {
                tagsMap.put(keyValues[i], keyValues[i + 1]);
            }

            return createMetricName(name, tagsMap);
        }
    }

    private MetricName createMetricName(String name, Map<String, String> tags) {
        return new MetricName(name, "test", "for testing", tags);
    }

    private KafkaMetric createKafkaMetric(MetricName metricName) {
        return new KafkaMetric(this, metricName, new Value(), new MetricConfig(), Time.SYSTEM);
    }

<<<<<<< HEAD
    private KafkaMetric createKafkaMetric(MetricName metricName, int value) {
        return new KafkaMetric(this, metricName, new KafkaGauge(value), new MetricConfig(), Time.SYSTEM);
=======
    private KafkaMetric createKafkaMetric(MetricName metricName, org.apache.kafka.common.metrics.Gauge<?> gauge) {
        return new KafkaMetric(this, metricName, gauge, new MetricConfig(), Time.SYSTEM);
>>>>>>> db189f8b
    }

    private static boolean isDefaultMetricsSchedulerThreadAlive() {
        return Thread.getAllStackTraces()
            .keySet()
            .stream()
            .filter(Thread::isAlive)
            .map(Thread::getName)
            .anyMatch(name -> name.startsWith("micrometer-kafka-metrics"));
    }

    private static class KafkaGauge implements org.apache.kafka.common.metrics.Gauge<Integer> {

        private final int value;

        private KafkaGauge(int value) {
            this.value = value;
        }

        @Override
        public Integer value(MetricConfig config, long now) {
            return value;
        }

    }

}<|MERGE_RESOLUTION|>--- conflicted
+++ resolved
@@ -560,22 +560,15 @@
     }
 
     @Test
-<<<<<<< HEAD
     void shouldDetectChangesAutomatically() {
         Map<MetricName, Metric> kafkaMetricMap = new HashMap<>();
         Supplier<Map<MetricName, ? extends Metric>> supplier = () -> kafkaMetricMap;
         ScheduledExecutorService customScheduler = Executors.newScheduledThreadPool(1);
         kafkaMetrics = new KafkaMetrics(supplier, Tags.empty(), customScheduler, Duration.ofMillis(100));
-=======
-    void shouldReturnNaNForNullMetricValue(CapturedOutput output) {
-        Map<MetricName, Metric> kafkaMetricMap = new HashMap<>();
-        kafkaMetrics = new KafkaMetrics(() -> kafkaMetricMap);
->>>>>>> db189f8b
         MeterRegistry registry = new SimpleMeterRegistry();
         kafkaMetrics.bindTo(registry);
         assertThat(registry.getMeters()).isEmpty();
 
-<<<<<<< HEAD
         KafkaMetric aMetric = createKafkaMetric(createMetricName("a"), 1);
         KafkaMetric bMetric = createKafkaMetric(createMetricName("b"), 2);
         KafkaMetric cMetric = createKafkaMetric(createMetricName("c"), 3);
@@ -603,7 +596,16 @@
         await().untilAsserted(() -> assertThat(registry.getMeters()).hasSize(2));
         assertThat(registry.find("kafka.test.b").gauge().value()).isEqualTo(42.0);
         assertThat(registry.find("kafka.test.c").gauge().value()).isEqualTo(3.0);
-=======
+    }
+
+    @Test
+    void shouldReturnNaNForNullMetricValue(CapturedOutput output) {
+        Map<MetricName, Metric> kafkaMetricMap = new HashMap<>();
+        kafkaMetrics = new KafkaMetrics(() -> kafkaMetricMap);
+        MeterRegistry registry = new SimpleMeterRegistry();
+        kafkaMetrics.bindTo(registry);
+        assertThat(registry.getMeters()).isEmpty();
+
         KafkaMetric aMetric = createKafkaMetric(createMetricName("a"), (config, now) -> 1.0);
         kafkaMetricMap.put(aMetric.metricName(), aMetric);
         kafkaMetrics.checkAndBindMetrics(registry);
@@ -615,7 +617,6 @@
         kafkaMetrics.checkAndBindMetrics(registry);
         assertThat(registry.find("kafka.test.a").gauge().value()).isNaN();
         assertThat(output).doesNotContain("Failed to apply the value function for the gauge").hasSize(0);
->>>>>>> db189f8b
     }
 
     private MetricName createMetricName(String name) {
@@ -644,13 +645,12 @@
         return new KafkaMetric(this, metricName, new Value(), new MetricConfig(), Time.SYSTEM);
     }
 
-<<<<<<< HEAD
     private KafkaMetric createKafkaMetric(MetricName metricName, int value) {
         return new KafkaMetric(this, metricName, new KafkaGauge(value), new MetricConfig(), Time.SYSTEM);
-=======
+    }
+
     private KafkaMetric createKafkaMetric(MetricName metricName, org.apache.kafka.common.metrics.Gauge<?> gauge) {
         return new KafkaMetric(this, metricName, gauge, new MetricConfig(), Time.SYSTEM);
->>>>>>> db189f8b
     }
 
     private static boolean isDefaultMetricsSchedulerThreadAlive() {
