plugins {
    alias(libs.plugins.kotlin19)
    alias(libs.plugins.aspectj)
    id 'me.champeau.mrjar' version "0.1.1"
}

description 'Core module of Micrometer containing instrumentation API and implementation'

multiRelease {
    targetVersions 8, 11
}

tasks.withType(org.jetbrains.kotlin.gradle.tasks.KotlinCompile).all {
    kotlinOptions {
        jvmTarget = javaTargetVersion
        apiVersion = "1.7"
        languageVersion = "1.7"
    }
}

compileTestKotlin {
    kotlinOptions {
        jvmTarget = JavaVersion.VERSION_11
    }
}

jar {
    bundle {

        bnd '''\
        Import-Package: \
            org.aspectj.*;resolution:=dynamic,\
            com.github.benmanes.caffeine.*;resolution:=dynamic;version="${@}",\
            net.sf.ehcache.*;resolution:=dynamic;version="${@}",\
            javax.cache.*;resolution:=dynamic;version="${@}",\
            org.hibernate.*;resolution:=dynamic;version="${@}",\
            org.eclipse.jetty.*;resolution:=dynamic;version="${@}",\
            org.glassfish.jersey.*;resolution:=dynamic;version="${@}",\
            io.grpc.*;resolution:=dynamic,\
            org.apache.hc.*;resolution:=dynamic,\
            org.apache.http.*;resolution:=dynamic,\
            com.netflix.hystrix.*;resolution:=dynamic;version="${@}",\
            ch.qos.logback.*;resolution:=dynamic;version="${@}",\
            org.apache.logging.log4j.*;resolution:=dynamic;version="${@}",\
            okhttp3.*;resolution:=dynamic,\
            com.mongodb.*;resolution:=dynamic;version="${@}",\
            org.jooq.*;resolution:=dynamic;version="${@}",\
            org.apache.kafka.*;resolution:=dynamic,\
            com.codahale.metrics.*;resolution:=dynamic;version="${@}",\
            com.google.common.cache.*;resolution:=dynamic;version="${@}",\
            jakarta.servlet.*;resolution:=dynamic;version="${@}",\
            javax.servlet.*;resolution:=dynamic;version="${@}",\
            io.micrometer.context.*;resolution:=dynamic,\
            io.micrometer.observation.*;resolution:=dynamic;version="${@}",\
            kotlin.*;resolution:=dynamic,\
            kotlinx.coroutines.*;resolution:=dynamic,\
            org.LatencyUtils.*;resolution:=dynamic,\
            org.HdrHistogram.*;resolution:=dynamic;version="${@}",\
            org.apache.catalina.*;resolution:=dynamic,\
            org.bson.*;resolution:=dynamic;version="${@}",\
            rx.*;resolution:=dynamic;version="${@}",\
            javax.persistence.*;resolution:=dynamic;version="${@}",\
            io.netty.*;resolution:=dynamic;version="${@}",\
            javax.annotation.*;resolution:=optional;version="${@}",\
            *
        '''.stripIndent()
    }
}

dependencies {
    api project(":micrometer-commons")
    api project(":micrometer-observation")

    java11Api project(":micrometer-commons")
    java11Api project(":micrometer-observation")

    // HdrHistogram is needed at runtime when client-side percentiles are configured
    implementation 'org.hdrhistogram:HdrHistogram'
    // LatencyUtils is needed at runtime when pause detection is enabled
    implementation('org.latencyutils:LatencyUtils') {
        exclude group: 'org.hdrhistogram', module: 'HdrHistogram'
    }

    // Aspects
    optionalApi libs.aspectjrt
    java11RuntimeOnly libs.aspectjrt

    // instrumentation options
    optionalApi 'io.dropwizard.metrics:metrics-core' // TODO move dropwizard out of core module? DropwizardMeterRegistry for e.g. JMX registry

    // cache monitoring
    optionalApi 'com.google.guava:guava'
    optionalApi 'com.github.ben-manes.caffeine:caffeine'
    optionalApi 'net.sf.ehcache:ehcache'
    optionalApi 'javax.cache:cache-api'
    optionalApi 'com.hazelcast:hazelcast'
    optionalApi 'org.hibernate:hibernate-entitymanager'

    // server runtime monitoring
    optionalApi libs.jetty9Server
    // jakarta servlet
    optionalApi 'jakarta.servlet:jakarta.servlet-api'
    optionalApi libs.jetty9Client
    optionalApi 'org.apache.tomcat.embed:tomcat-embed-core'
    optionalApi 'org.glassfish.jersey.core:jersey-server'
    optionalApi 'io.grpc:grpc-api'
    optionalApi 'io.grpc:grpc-kotlin-stub'
    optionalApi 'io.netty:netty-transport'

    // apache httpcomponents monitoring
    optionalApi 'org.apache.httpcomponents:httpclient'
    optionalApi 'org.apache.httpcomponents:httpasyncclient'
    optionalApi 'org.apache.httpcomponents.client5:httpclient5'

    // hystrix monitoring
    optionalApi 'com.netflix.hystrix:hystrix-core'

    // log monitoring
    optionalApi 'ch.qos.logback:logback-classic'
    optionalApi 'org.apache.logging.log4j:log4j-core'

    optionalApi 'com.squareup.okhttp3:okhttp'

    optionalApi 'org.mongodb:mongodb-driver-sync'

    optionalApi libs.jooq

    optionalApi 'org.apache.kafka:kafka-clients'
    optionalApi 'org.apache.kafka:kafka-streams'

    optionalApi project(':micrometer-observation')
    optionalApi 'io.micrometer:context-propagation'

    // kotlin
    optionalApi enforcedPlatform('org.jetbrains.kotlin:kotlin-bom')
    optionalApi 'org.jetbrains.kotlin:kotlin-reflect'
    optionalApi 'org.jetbrains.kotlin:kotlin-stdlib-jdk8'
    optionalApi 'org.jetbrains.kotlinx:kotlinx-coroutines-core'

    testImplementation 'io.projectreactor:reactor-test'
    testImplementation project(":micrometer-observation-test")
    java11TestImplementation project(":micrometer-observation-test")

    // dependency injection tests
    testImplementation 'javax.inject:javax.inject'
    testImplementation 'com.google.inject:guice'

    // Uncomment these if you are interested in testing injection with dagger in MeterRegistryInjectionTest
    // testImplementation 'com.google.dagger:dagger'
    // testAnnotationProcessor 'com.google.dagger:dagger-compiler'

<<<<<<< HEAD
    // Only needed for ModifiedClassPathClassLoader
    testImplementation(libs.spring5.core)

    // JUnit 5
    testImplementation libs.junitJupiter
=======
>>>>>>> 909ddf43
    testImplementation(libs.archunitJunit5) {
        // avoid transitively pulling in slf4j 2
        exclude group: "org.slf4j", module: "slf4j-api"
    }
    // Needed for LogbackMetrics tests
    testImplementation libs.slf4jApi
    testImplementation(libs.junitLoggingExtension)

    testImplementation libs.mockitoCore5

    testImplementation 'org.hsqldb:hsqldb'
    testImplementation 'com.h2database:h2'

    testImplementation 'org.assertj:assertj-core'
    java11TestImplementation 'org.assertj:assertj-core'
    testImplementation 'org.awaitility:awaitility'

    testImplementation 'org.ehcache:ehcache'

    testImplementation 'org.apache.kafka:kafka-clients'

    testImplementation libs.commonsPool2

    testImplementation 'org.glassfish.jersey.test-framework.providers:jersey-test-framework-provider-inmemory'
    testRuntimeOnly 'org.glassfish.jersey.inject:jersey-hk2'

    testImplementation 'ru.lanwen.wiremock:wiremock-junit5'
    testImplementation 'com.github.tomakehurst:wiremock-jre8-standalone'
    java11TestImplementation 'com.github.tomakehurst:wiremock-jre8-standalone'

    // Log4j2 Async dependency
    testImplementation libs.lmaxDisruptor

    // Kafka binder IT dependencies
    testImplementation 'org.testcontainers:testcontainers'
    testImplementation 'org.testcontainers:junit-jupiter'
    testImplementation 'org.testcontainers:kafka'

    // Postgres Binder IT dependencies
    testImplementation 'org.testcontainers:postgresql'
    testImplementation 'org.postgresql:postgresql'

    testImplementation 'org.testcontainers:mongodb'

    // Dependencies for @ClassPathExclusions
    testImplementation("org.junit.platform:junit-platform-engine")
    testImplementation(libs.junitPlatformLauncher)
    testImplementation(libs.mavenResolverConnectorBasic)
    testImplementation(libs.mavenResolverProvider) {
        exclude(group: "javax.inject", module: "javax.inject")
    }
    testImplementation(libs.mavenResolverTransportHttp) {
        exclude group: "org.slf4j", module: "jcl-over-slf4j"
    }
    // gRPC
    testImplementation 'io.grpc:grpc-core'
    testImplementation 'io.grpc:grpc-inprocess'
    testImplementation 'io.grpc:grpc-testing-proto'
    testImplementation 'com.squareup.retrofit2:retrofit'

    testImplementation libs.aspectjweaver
}

task shenandoahTest(type: Test) {
    // set heap size for the test JVM(s)
    maxHeapSize = "1500m"

    useJUnitPlatform {
        includeTags 'gc'
    }

    jvmArgs '-XX:+UseShenandoahGC'
}

task zgcTest(type: Test) {
    // set heap size for the test JVM(s)
    maxHeapSize = "1500m"

    useJUnitPlatform {
        includeTags 'gc'
    }

    jvmArgs '-XX:+UseZGC'
}

task zgcGenerationalTest(type: Test) {
    // set heap size for the test JVM(s)
    maxHeapSize = "1500m"

    useJUnitPlatform {
        includeTags 'gc'
    }

    jvmArgs '-XX:+UseZGC', '-XX:+ZGenerational'
}

task openj9BalancedTest(type: Test) {
    // set heap size for the test JVM(s)
    maxHeapSize = "1500m"

    useJUnitPlatform {
        includeTags 'gc'
    }

    jvmArgs '-Xgcpolicy:balanced'
}

task openj9ConcurrentScavengeTest(type: Test) {
    // set heap size for the test JVM(s)
    maxHeapSize = "1500m"

    useJUnitPlatform {
        includeTags 'gc'
    }

    jvmArgs '-Xgc:concurrentScavenge'
}

java11Test {
    // set heap size for the test JVM(s)
    maxHeapSize = "1500m"

    useJUnitPlatform {
        excludeTags 'docker'
    }

    include {
        it.getFile().getAbsolutePath().contains("java11Test")
    }

    develocity.testRetry {
        maxFailures = 5
        maxRetries = 3
    }
}

compileJava11TestJava {
    sourceCompatibility = JavaVersion.VERSION_11
    targetCompatibility = JavaVersion.VERSION_11
}<|MERGE_RESOLUTION|>--- conflicted
+++ resolved
@@ -149,14 +149,9 @@
     // testImplementation 'com.google.dagger:dagger'
     // testAnnotationProcessor 'com.google.dagger:dagger-compiler'
 
-<<<<<<< HEAD
     // Only needed for ModifiedClassPathClassLoader
     testImplementation(libs.spring5.core)
 
-    // JUnit 5
-    testImplementation libs.junitJupiter
-=======
->>>>>>> 909ddf43
     testImplementation(libs.archunitJunit5) {
         // avoid transitively pulling in slf4j 2
         exclude group: "org.slf4j", module: "slf4j-api"
