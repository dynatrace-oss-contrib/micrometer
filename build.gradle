buildscript {
    ext.javaLanguageVersion = JavaLanguageVersion.of(JavaVersion.current().isJava11Compatible() ? JavaVersion.current().getMajorVersion() : 17)
    ext.javaTargetVersion = JavaVersion.VERSION_1_8

    repositories {
        mavenCentral()
        gradlePluginPortal()
    }

    dependencies {
        classpath libs.plugin.errorprone
        classpath libs.plugin.license
        classpath libs.plugin.nebulaRelease
        classpath libs.plugin.nebulaPublishing
        classpath libs.plugin.nebulaProject
        classpath libs.plugin.nebulaInfo
        classpath libs.plugin.noHttp
        classpath libs.plugin.nexusPublish
        classpath libs.plugin.javaformat
        classpath libs.plugin.japicmp
        classpath libs.plugin.downloadTask
        classpath libs.plugin.spotless

        if (javaLanguageVersion.asInt() < 17) {
            classpath libs.plugin.bnd
        } else {
            classpath libs.plugin.bndForJava17
        }

        constraints {
            classpath(libs.asmForPlugins) {
                because 'Supports modern JDKs'
            }
        }
    }

    configurations.classpath.resolutionStrategy.cacheDynamicVersionsFor 0, 'minutes'
}

// Hacks because of Antora's clone/checkout/worktrees behavior
// Antora uses shallow-clone and worktrees to check out branches/tags.
if (project.hasProperty('antora')) {
    'git fetch --unshallow --all --tags'.execute().text // Antora shallow-clones so there is no history (we need commit history to find the last tag in the tree)
    String ref = 'git rev-parse --abbrev-ref HEAD'.execute().text.trim()
    if (ref == 'HEAD') { // if Antora checks out a tag instead of a branch
        String tag = 'git tag --points-at HEAD'.execute().text.trim() // jgit is not able to figure out tags in Antora's worktree
        if (tag) {
            println "Found release tag: $tag, using it as release.version"
            ext['release.version'] = tag.substring(1)
        }
    }
}

// TODO: remove this hack, see: https://github.com/nebula-plugins/nebula-release-plugin/issues/213
def releaseStage = findProperty('release.stage')
apply plugin: 'com.netflix.nebula.release'
release.defaultVersionStrategy = nebula.plugin.release.git.opinion.Strategies.SNAPSHOT

apply plugin: 'io.github.gradle-nexus.publish-plugin'

allprojects {
    group = 'io.micrometer'
    ext.'release.stage' = releaseStage ?: 'SNAPSHOT'

    afterEvaluate { project -> println "I'm configuring $project.name with version $project.version" }
}

subprojects {
    apply plugin: 'net.ltgt.errorprone'
    apply plugin: 'signing'
    apply plugin: 'io.spring.javaformat'
    apply plugin: 'com.diffplug.spotless'

    if (project.name != 'micrometer-bom') {
        tasks.withType(JavaCompile).configureEach {
<<<<<<< HEAD
=======
            options.errorprone.disableWarningsInGeneratedCode = true
            options.errorprone.excludedPaths = ".*/build/generated/.*"
            options.errorprone.error(
                    "BadImport",
                    "DefaultCharset",
                    "InlineFormatString",
                    "LongDoubleConversion",
                    "MissingOverride",
                    "StringCaseLocaleUsage"
            )
            options.errorprone.disable(
                    "StringConcatToTextBlock" // Requires JDK 15+
            )

>>>>>>> 9f9d0d06
            if (it.name == "compileJava" && !(it.project.name in ["micrometer-java11"])) {
                options.errorprone.disable(
                        "JavaDurationGetSecondsToToSeconds" // Requires JDK 9+
                )
            }
            options.errorprone {
                disableWarningsInGeneratedCode = true
                excludedPaths = ".*/build/generated/.*"

                disable(
                        "StringConcatToTextBlock" // Requires JDK 15+
                )

                error("BadImport",
                        "DefaultCharset",
                        "LongDoubleConversion",
                        "MissingOverride",
                        "NullAway",
                        "StringCaseLocaleUsage"
                )

                option("NullAway:OnlyNullMarked", "true")
                option("NullAway:CustomContractAnnotations", "io.micrometer.common.lang.internal.Contract")
                option("NullAway:CheckContracts", "true")
                option("NullAway:HandleTestAssertionLibraries", "true")
                if (javaLanguageVersion.canCompileOrRun(22)) {
                    // see https://bugs.openjdk.org/browse/JDK-8346471
                    // see https://github.com/uber/NullAway/wiki/JSpecify-Support
                    option("NullAway:JSpecifyMode", "true")
                }
                if (!javaLanguageVersion.canCompileOrRun(17)) {
                    // Error Prone does not work with JDK <17
                    enabled = false
                }
                if (System.env.CI != null) {
                    disableAllWarnings = true
                }
            }
        }
        if ((project.name.contains('samples') && !project.name.contains('kotlin')) || project.name.contains('benchmarks')) {
            apply plugin: 'java'
        } else {
            apply plugin: 'java-library'
            dependencies {
                api(libs.jspecify)

                testImplementation platform(libs.junitBom)
                testImplementation libs.junitJupiter
                testRuntimeOnly libs.junitPlatformLauncher
            }
        }
        apply plugin: 'com.github.hierynomus.license'
        apply plugin: 'checkstyle'
        apply plugin: 'io.spring.nohttp'

        java {
            // It is more idiomatic to define different features for different sets of optional
            // dependencies, e.g., 'dropwizard' and 'reactor'. If this library published Gradle
            // metadata, Gradle users would be able to use these feature names in their dependency
            // declarations instead of understanding the actual required optional dependencies.
            // But we don't publish Gradle metadata yet and this may be overkill so just have a
            // single feature for now to correspond to any optional dependency.
            registerFeature('optional') {
                usingSourceSet(sourceSets.main)
            }

            toolchain {
                languageVersion = javaLanguageVersion
                sourceCompatibility = javaTargetVersion
                targetCompatibility = javaTargetVersion
            }
        }

        // All projects use optional annotations, but since we don't expose them downstream we would
        // have to add the dependency in every project, which is tedious so just do it here.
        dependencies {
            // JSR-305 only used for non-required meta-annotations
            optionalApi libs.jsr305
            checkstyle libs.spring.javaformatCheckstyle
            errorprone(libs.errorprone)
            errorprone(libs.nullAway)
        }

        tasks {
            compileJava {
                options.encoding = 'UTF-8'
                options.compilerArgs << '-Xlint:unchecked' << '-Xlint:deprecation'

                sourceCompatibility = javaTargetVersion
                targetCompatibility = javaTargetVersion

                // ensure Java 8 baseline is enforced for main source
                options.release = 8

                doLast {
                    task -> logger.info("Compiling with " + task.javaCompiler.get().executablePath)
                }
            }
            compileTestJava {
                options.encoding = 'UTF-8'
                options.compilerArgs << '-Xlint:unchecked' << '-Xlint:deprecation'

                sourceCompatibility = JavaVersion.VERSION_11
                targetCompatibility = JavaVersion.VERSION_11
            }


            javadoc {
                if (project.name.contains('samples') || project.name.contains("-test-aspectj")) {
                    enabled = false
                } else {
                    configure(options) {
                        tags(
                                'apiNote:a:API Note:',
                                'implSpec:a:Implementation Requirements:',
                                'implNote:a:Implementation Note:'
                        )
                        options.addBooleanOption('Xdoclint:all,-missing', true)
                    }
                }
            }
        }

        normalization {
            runtimeClasspath {
                metaInf {
                    [
                            'Bnd-LastModified',
                            'Build-Date',
                            'Build-Date-UTC',
                            'Built-By',
                            'Built-OS',
                            'Build-Host',
                            'Build-Job',
                            'Build-Number',
                            'Build-Id',
                            'Change',
                            'Full-Change',
                            'Branch',
                            'Module-Origin',
                            'Created-By',
                            'Build-Java-Version'
                    ].each {
                        ignoreAttribute it
                        ignoreProperty it
                    }
                }
            }
        }

        //noinspection GroovyAssignabilityCheck
        test {
            // set heap size for the test JVM(s)
            maxHeapSize = "1500m"

            useJUnitPlatform {
                excludeTags 'docker'
            }
        }

        tasks.register("dockerTest", Test) {
            // set heap size for the test JVM(s)
            maxHeapSize = "1500m"

            useJUnitPlatform {
                includeTags 'docker'
            }
        }

        tasks.withType(Test).configureEach {
            testLogging.exceptionFormat = 'full'
            develocity.testRetry {
                maxFailures = 5
                maxRetries = 3
            }
        }

        license {
            header rootProject.file('gradle/licenseHeader.txt')
            strictCheck true
            mapping {
                java = 'SLASHSTAR_STYLE'
            }
            sourceSets = project.sourceSets

            ext.year = Calendar.getInstance().get(Calendar.YEAR)
            skipExistingHeaders = true
            exclude '**/*.json' // comments not supported
        }

        spotless {
            kotlin {
                ktlint().editorConfigOverride(['ktlint_standard_no-wildcard-imports': 'disabled'])
            }
        }

        // Publish resolved versions.
        plugins.withId('maven-publish') {
            publishing {
                publications {
                    nebula(MavenPublication) {
                        versionMapping {
                            allVariants {
                                fromResolutionResult()
                            }
                        }

                        // We publish resolved versions so don't need to publish our dependencyManagement
                        // too. This is different from many Maven projects, where published artifacts often
                        // don't include resolved versions and have a parent POM including dependencyManagement.
                        pom.withXml {
                            def dependencyManagement = asNode().get('dependencyManagement')
                            if (dependencyManagement) {
                                asNode().remove(dependencyManagement)
                            }
                        }
                    }
                }
            }
        }
    }

    plugins.withId('maven-publish') {
        publishing {
            publications {
                nebula(MavenPublication) {
                    // Nebula converts dynamic versions to static ones so it's ok.
                    suppressAllPomMetadataWarnings()
                }
            }
            repositories {
                maven {
                    name = 'Snapshot'
                    url = 'https://repo.spring.io/snapshot'
                    credentials {
                        username findProperty('SNAPSHOT_REPO_USER')
                        password findProperty('SNAPSHOT_REPO_PASSWORD')
                    }
                }
            }
        }

        signing {
            required = System.env.CIRCLE_STAGE == 'deploy'
            useInMemoryPgpKeys(findProperty('SIGNING_KEY'), findProperty('SIGNING_PASSWORD'))
            sign publishing.publications.nebula
        }

        // Nebula doesn't interface with Gradle's module format so just disable it for now.
        tasks.withType(GenerateModuleMetadata) {
            enabled = false
        }
    }

    plugins.withId('org.jetbrains.kotlin.jvm') {
        // We disable the kotlinSourcesJar task since it conflicts with the sourcesJar task of the Java plugin
        // See: https://github.com/micrometer-metrics/micrometer/issues/5151
        // See: https://youtrack.jetbrains.com/issue/KT-54207/Kotlin-has-two-sources-tasks-kotlinSourcesJar-and-sourcesJar-that-archives-sources-to-the-same-artifact
        kotlinSourcesJar.enabled = false
    }

    tasks.register('downloadDependencies') {
        outputs.upToDateWhen { false }
        doLast {
            project.configurations.findAll { it.canBeResolved }*.files
        }
    }

    // Do not publish some modules
    if (!['samples', 'benchmarks', 'micrometer-osgi-test', 'concurrency-tests', 'micrometer-test-aspectj-ctw', 'micrometer-test-aspectj-ltw'].find { project.name.contains(it) }) {
        apply plugin: 'com.netflix.nebula.maven-publish'
        apply plugin: 'com.netflix.nebula.maven-manifest'
        apply plugin: 'com.netflix.nebula.maven-developer'
        apply plugin: 'com.netflix.nebula.javadoc-jar'
        apply plugin: 'com.netflix.nebula.source-jar'
        apply plugin: 'com.netflix.nebula.maven-apache-license'
        apply plugin: 'com.netflix.nebula.publish-verification'
        apply plugin: 'com.netflix.nebula.contacts'
        apply plugin: 'com.netflix.nebula.info'
        apply plugin: 'com.netflix.nebula.project'

        if (project.name != 'micrometer-bom') {
            apply plugin: 'biz.aQute.bnd.builder'

            jar {
                manifest.attributes.put('Automatic-Module-Name', project.name.replace('-', '.'))
                metaInf {
                    from "$rootDir/LICENSE"
                    from "$rootDir/NOTICE"
                }

                bundle {
                    // workaround for multi-version JARs
                    //  see https://github.com/bndtools/bnd/issues/2227
                    bnd '''\
                        -fixupmessages: '^Classes found in the wrong directory: .*'
                        -exportcontents: io.micrometer.*
                        '''.stripIndent()
                }
            }

            tasks.register("testModules", Exec) {
                dependsOn jar
                String executablePath = javaToolchains.launcherFor { languageVersion = javaLanguageVersion }.get().executablePath
                commandLine "$executablePath", '-p', "$jar.archivePath", '--list-modules'
                standardOutput = new ByteArrayOutputStream()
                ignoreExitValue = true

                doLast {
                    if (executionResult.get().getExitValue() != 0) {
                        throw new GradleException("Command finished with non-zero exit value ${executionResult.get().getExitValue()}:\n$standardOutput")
                    }
                }
            }

            check.dependsOn("testModules")

            if (!(project.name in [])) { // add projects here that do not exist in the previous minor so should be excluded from japicmp
                apply plugin: 'me.champeau.gradle.japicmp'
                apply plugin: 'de.undercouch.download'

                tasks.register("downloadBaseline", Download) {
                    onlyIf {
                        if (project.gradle.startParameter.isOffline()) {
                            println 'Offline: skipping downloading of baseline and JAPICMP'
                            return false
                        } else if (compatibleVersion == 'SKIP') {
                            println 'SKIP: Instructed to skip the baseline comparison'
                            return false
                        } else {
                            println "Will download and perform baseline comparison with ${compatibleVersion}"
                            return true
                        }
                    }

                    onlyIfNewer true
                    compress true
                    String rootUrl
                    if (compatibleVersion.contains('-M') || compatibleVersion.contains('-RC')) {
                        rootUrl = 'https://repo.spring.io/milestone/'
                    } else if (compatibleVersion.contains('-SNAPSHOT') ) {
                        rootUrl = 'https://repo.spring.io/snapshot/'
                    } else {
                        rootUrl = repositories.mavenCentral().url
                    }

                    src "${rootUrl}io/micrometer/${project.name}/${compatibleVersion}/${project.name}-${compatibleVersion}.jar"
                    dest layout.buildDirectory.file("baselineLibs/${project.name}-${compatibleVersion}.jar")
                }

                tasks.register("japicmp", me.champeau.gradle.japicmp.JapicmpTask) {
                    oldClasspath.from(layout.buildDirectory.file("baselineLibs/${project.name}-${compatibleVersion}.jar"))
                    newClasspath.from(files(jar.archiveFile, project(":${project.name}").jar))
                    onlyBinaryIncompatibleModified = true
                    failOnModification = true
                    failOnSourceIncompatibility = true
                    txtOutputFile = project.layout.buildDirectory.file("reports/japi.txt")
                    ignoreMissingClasses = true
                    includeSynthetic = true

                    classExcludes = []
                    compatibilityChangeExcludes = [ "METHOD_NEW_DEFAULT" ]

                    packageExcludes = ['io.micrometer.shaded.*', 'io.micrometer.statsd.internal']

                    fieldExcludes = []
                    methodExcludes = ['io.micrometer.registry.otlp.AggregationTemporality#toOtlpAggregationTemporality(io.micrometer.registry.otlp.AggregationTemporality)']

                    onlyIf { compatibleVersion != 'SKIP' }
                }

                tasks.japicmp.dependsOn(downloadBaseline)
                tasks.japicmp.dependsOn(jar)
                tasks.check.dependsOn(japicmp)
            }
        }

        contacts {
            'tludwig@vmware.com' {
                moniker 'Tommy Ludwig'
                github 'shakuzen'
            }
        }
    }

    description = 'Application monitoring instrumentation facade'

    repositories {
        mavenCentral()
    }

    def check = tasks.findByName('check')
    if (check) project.rootProject.tasks.releaseCheck.dependsOn check
}

nexusPublishing {
    repositories {
        mavenCentral {
            nexusUrl.set(uri('https://s01.oss.sonatype.org/service/local/'))
            snapshotRepositoryUrl.set(uri('https://repo.spring.io/snapshot/')) // not used but necessary for the plugin
            username = findProperty('MAVEN_CENTRAL_USER')
            password = findProperty('MAVEN_CENTRAL_PASSWORD')
        }
    }
}

wrapper {
    gradleVersion = '8.14'
}

defaultTasks 'build'<|MERGE_RESOLUTION|>--- conflicted
+++ resolved
@@ -73,23 +73,6 @@
 
     if (project.name != 'micrometer-bom') {
         tasks.withType(JavaCompile).configureEach {
-<<<<<<< HEAD
-=======
-            options.errorprone.disableWarningsInGeneratedCode = true
-            options.errorprone.excludedPaths = ".*/build/generated/.*"
-            options.errorprone.error(
-                    "BadImport",
-                    "DefaultCharset",
-                    "InlineFormatString",
-                    "LongDoubleConversion",
-                    "MissingOverride",
-                    "StringCaseLocaleUsage"
-            )
-            options.errorprone.disable(
-                    "StringConcatToTextBlock" // Requires JDK 15+
-            )
-
->>>>>>> 9f9d0d06
             if (it.name == "compileJava" && !(it.project.name in ["micrometer-java11"])) {
                 options.errorprone.disable(
                         "JavaDurationGetSecondsToToSeconds" // Requires JDK 9+
@@ -105,6 +88,7 @@
 
                 error("BadImport",
                         "DefaultCharset",
+                        "InlineFormatString",
                         "LongDoubleConversion",
                         "MissingOverride",
                         "NullAway",
