buildscript {
    ext.javaLanguageVersion = JavaLanguageVersion.of(JavaVersion.current().isJava11Compatible() ? JavaVersion.current().getMajorVersion() : 17)
    ext.javaTargetVersion = JavaVersion.VERSION_1_8

    repositories {
        mavenCentral()
        gradlePluginPortal()
    }

    dependencies {
        classpath libs.plugin.errorprone
        classpath libs.plugin.license
        classpath libs.plugin.nebulaRelease
        classpath libs.plugin.nebulaPublishing
        classpath libs.plugin.nebulaProject
        classpath libs.plugin.nebulaInfo
        classpath libs.plugin.noHttp
        classpath libs.plugin.nexusPublish
        classpath libs.plugin.javaformat
        classpath libs.plugin.japicmp
        classpath libs.plugin.downloadTask
        classpath libs.plugin.spotless

        if (javaLanguageVersion.asInt() < 17) {
            classpath libs.plugin.bnd
        } else {
            classpath libs.plugin.bndForJava17
        }

        constraints {
            classpath(libs.asmForPlugins) {
                because 'Supports modern JDKs'
            }
        }
    }

    configurations.classpath.resolutionStrategy.cacheDynamicVersionsFor 0, 'minutes'
}

// Hacks because of Antora's clone/checkout/worktrees behavior
// Antora uses shallow-clone and worktrees to check out branches/tags.
if (project.hasProperty('antora')) {
    'git fetch --unshallow --all --tags'.execute().text // Antora shallow-clones so there is no history (we need commit history to find the last tag in the tree)
    String ref = 'git rev-parse --abbrev-ref HEAD'.execute().text.trim()
    if (ref == 'HEAD') { // if Antora checks out a tag instead of a branch
        String tag = 'git tag --points-at HEAD'.execute().text.trim() // jgit is not able to figure out tags in Antora's worktree
        if (tag) {
            println "Found release tag: $tag, using it as release.version"
            ext['release.version'] = tag.substring(1)
        }
    }
}

// TODO: remove this hack, see: https://github.com/nebula-plugins/nebula-release-plugin/issues/213
def releaseStage = findProperty('release.stage')
apply plugin: 'com.netflix.nebula.release'
release.defaultVersionStrategy = nebula.plugin.release.git.opinion.Strategies.SNAPSHOT

apply plugin: 'io.github.gradle-nexus.publish-plugin'

allprojects {
    group = 'io.micrometer'
    ext.'release.stage' = releaseStage ?: 'SNAPSHOT'

    afterEvaluate { project -> println "I'm configuring $project.name with version $project.version" }
}

subprojects {
    apply plugin: 'net.ltgt.errorprone'
    apply plugin: 'signing'
    apply plugin: 'io.spring.javaformat'
    apply plugin: 'com.diffplug.spotless'

    if (project.name != 'micrometer-bom') {
        tasks.withType(JavaCompile).configureEach {
            if (it.name == "compileJava" && !(it.project.name in ["micrometer-java11"])) {
                options.errorprone.disable(
                    "JavaDurationGetSecondsToToSeconds" // Requires JDK 9+
                )
            }
            options.errorprone {
                disableWarningsInGeneratedCode = true
                excludedPaths = ".*/build/generated/.*"

                disable(
                    "StringConcatToTextBlock" // Requires JDK 15+
                )

                error(
                    "AttemptedNegativeZero",
                    "BadImport",
                    "CatchAndPrintStackTrace",
                    "ClassCanBeStatic",
                    "CollectionUndefinedEquality",
                    "DefaultCharset",
                    "DoNotCallSuggester",
                    "EnumOrdinal",
                    "EqualsGetClass",
                    "FallThrough",
                    "Finally",
                    "InlineFormatString",
                    "LongDoubleConversion",
                    "MissingOverride",
                    "ModifyCollectionInEnhancedForLoop",
                    "NarrowCalculation",
                    "NullAway",
                    "OperatorPrecedence",
                    "StringCaseLocaleUsage",
<<<<<<< HEAD
                    "StringSplitter"
=======
                    "StringSplitter",
                    "UnnecessaryAsync",
                    "UnnecessaryParentheses",
                    "URLEqualsHashCode"
            )
            options.errorprone.disable(
                    "StringConcatToTextBlock" // Requires JDK 15+
            )

            if (it.name == "compileJava" && !(it.project.name in ["micrometer-java11"])) {
                options.errorprone.disable(
                        "JavaDurationGetSecondsToToSeconds" // Requires JDK 9+
>>>>>>> 5133815c
                )

                option("NullAway:OnlyNullMarked", "true")
                option("NullAway:CustomContractAnnotations", "io.micrometer.common.lang.internal.Contract")
                option("NullAway:CheckContracts", "true")
                option("NullAway:HandleTestAssertionLibraries", "true")
                if (javaLanguageVersion.canCompileOrRun(22)) {
                    // see https://bugs.openjdk.org/browse/JDK-8346471
                    // see https://github.com/uber/NullAway/wiki/JSpecify-Support
                    option("NullAway:JSpecifyMode", "true")
                }
                if (!javaLanguageVersion.canCompileOrRun(17)) {
                    // Error Prone does not work with JDK <17
                    enabled = false
                }
                if (System.env.CI != null) {
                    disableAllWarnings = true
                }
            }
        }
        if ((project.name.contains('samples') && !project.name.contains('kotlin')) || project.name.contains('benchmarks')) {
            apply plugin: 'java'
        } else {
            apply plugin: 'java-library'
            dependencies {
                api(libs.jspecify)

                testImplementation platform(libs.junitBom)
                testImplementation libs.junitJupiter
                testRuntimeOnly libs.junitPlatformLauncher
            }
        }
        apply plugin: 'com.github.hierynomus.license'
        apply plugin: 'checkstyle'
        apply plugin: 'io.spring.nohttp'

        java {
            // It is more idiomatic to define different features for different sets of optional
            // dependencies, e.g., 'dropwizard' and 'reactor'. If this library published Gradle
            // metadata, Gradle users would be able to use these feature names in their dependency
            // declarations instead of understanding the actual required optional dependencies.
            // But we don't publish Gradle metadata yet and this may be overkill so just have a
            // single feature for now to correspond to any optional dependency.
            registerFeature('optional') {
                usingSourceSet(sourceSets.main)
            }

            toolchain {
                languageVersion = javaLanguageVersion
                sourceCompatibility = javaTargetVersion
                targetCompatibility = javaTargetVersion
            }
        }

        // All projects use optional annotations, but since we don't expose them downstream we would
        // have to add the dependency in every project, which is tedious so just do it here.
        dependencies {
            // JSR-305 only used for non-required meta-annotations
            optionalApi libs.jsr305
            checkstyle libs.spring.javaformatCheckstyle
            errorprone(libs.errorprone)
            errorprone(libs.nullAway)
        }

        tasks {
            compileJava {
                options.encoding = 'UTF-8'
                options.compilerArgs << '-Xlint:unchecked' << '-Xlint:deprecation'

                sourceCompatibility = javaTargetVersion
                targetCompatibility = javaTargetVersion

                // ensure Java 8 baseline is enforced for main source
                options.release = 8

                doLast {
                    task -> logger.info("Compiling with " + task.javaCompiler.get().executablePath)
                }
            }
            compileTestJava {
                options.encoding = 'UTF-8'
                options.compilerArgs << '-Xlint:unchecked' << '-Xlint:deprecation'

                sourceCompatibility = JavaVersion.VERSION_11
                targetCompatibility = JavaVersion.VERSION_11
            }


            javadoc {
                if (project.name.contains('samples') || project.name.contains("-test-aspectj")) {
                    enabled = false
                } else {
                    configure(options) {
                        tags(
                                'apiNote:a:API Note:',
                                'implSpec:a:Implementation Requirements:',
                                'implNote:a:Implementation Note:'
                        )
                        options.addBooleanOption('Xdoclint:all,-missing', true)
                    }
                }
            }
        }

        normalization {
            runtimeClasspath {
                metaInf {
                    [
                            'Bnd-LastModified',
                            'Build-Date',
                            'Build-Date-UTC',
                            'Built-By',
                            'Built-OS',
                            'Build-Host',
                            'Build-Job',
                            'Build-Number',
                            'Build-Id',
                            'Change',
                            'Full-Change',
                            'Branch',
                            'Module-Origin',
                            'Created-By',
                            'Build-Java-Version'
                    ].each {
                        ignoreAttribute it
                        ignoreProperty it
                    }
                }
            }
        }

        //noinspection GroovyAssignabilityCheck
        test {
            // set heap size for the test JVM(s)
            maxHeapSize = "1500m"

            useJUnitPlatform {
                excludeTags 'docker'
            }
        }

        tasks.register("dockerTest", Test) {
            // set heap size for the test JVM(s)
            maxHeapSize = "1500m"

            useJUnitPlatform {
                includeTags 'docker'
            }
        }

        tasks.withType(Test).configureEach {
            testLogging.exceptionFormat = 'full'
            develocity.testRetry {
                maxFailures = 5
                maxRetries = 3
            }
        }

        license {
            header rootProject.file('gradle/licenseHeader.txt')
            strictCheck true
            mapping {
                java = 'SLASHSTAR_STYLE'
            }
            sourceSets = project.sourceSets

            ext.year = Calendar.getInstance().get(Calendar.YEAR)
            skipExistingHeaders = true
            exclude '**/*.json' // comments not supported
        }

        spotless {
            kotlin {
                ktlint().editorConfigOverride(['ktlint_standard_no-wildcard-imports': 'disabled'])
            }
        }

        // Publish resolved versions.
        plugins.withId('maven-publish') {
            publishing {
                publications {
                    nebula(MavenPublication) {
                        versionMapping {
                            allVariants {
                                fromResolutionResult()
                            }
                        }

                        // We publish resolved versions so don't need to publish our dependencyManagement
                        // too. This is different from many Maven projects, where published artifacts often
                        // don't include resolved versions and have a parent POM including dependencyManagement.
                        pom.withXml {
                            def dependencyManagement = asNode().get('dependencyManagement')
                            if (dependencyManagement) {
                                asNode().remove(dependencyManagement)
                            }
                        }
                    }
                }
            }
        }
    }

    plugins.withId('maven-publish') {
        publishing {
            publications {
                nebula(MavenPublication) {
                    // Nebula converts dynamic versions to static ones so it's ok.
                    suppressAllPomMetadataWarnings()
                }
            }
            repositories {
                maven {
                    name = 'Snapshot'
                    url = 'https://repo.spring.io/snapshot'
                    credentials {
                        username findProperty('SNAPSHOT_REPO_USER')
                        password findProperty('SNAPSHOT_REPO_PASSWORD')
                    }
                }
            }
        }

        signing {
            required = System.env.CIRCLE_STAGE == 'deploy'
            useInMemoryPgpKeys(findProperty('SIGNING_KEY'), findProperty('SIGNING_PASSWORD'))
            sign publishing.publications.nebula
        }

        // Nebula doesn't interface with Gradle's module format so just disable it for now.
        tasks.withType(GenerateModuleMetadata) {
            enabled = false
        }
    }

    plugins.withId('org.jetbrains.kotlin.jvm') {
        // We disable the kotlinSourcesJar task since it conflicts with the sourcesJar task of the Java plugin
        // See: https://github.com/micrometer-metrics/micrometer/issues/5151
        // See: https://youtrack.jetbrains.com/issue/KT-54207/Kotlin-has-two-sources-tasks-kotlinSourcesJar-and-sourcesJar-that-archives-sources-to-the-same-artifact
        kotlinSourcesJar.enabled = false
    }

    tasks.register('downloadDependencies') {
        outputs.upToDateWhen { false }
        doLast {
            project.configurations.findAll { it.canBeResolved }*.files
        }
    }

    // Do not publish some modules
    if (!['samples', 'benchmarks', 'micrometer-osgi-test', 'concurrency-tests', 'micrometer-test-aspectj-ctw', 'micrometer-test-aspectj-ltw'].find { project.name.contains(it) }) {
        apply plugin: 'com.netflix.nebula.maven-publish'
        apply plugin: 'com.netflix.nebula.maven-manifest'
        apply plugin: 'com.netflix.nebula.maven-developer'
        apply plugin: 'com.netflix.nebula.javadoc-jar'
        apply plugin: 'com.netflix.nebula.source-jar'
        apply plugin: 'com.netflix.nebula.maven-apache-license'
        apply plugin: 'com.netflix.nebula.publish-verification'
        apply plugin: 'com.netflix.nebula.contacts'
        apply plugin: 'com.netflix.nebula.info'
        apply plugin: 'com.netflix.nebula.project'

        if (project.name != 'micrometer-bom') {
            apply plugin: 'biz.aQute.bnd.builder'

            jar {
                manifest.attributes.put('Automatic-Module-Name', project.name.replace('-', '.'))
                metaInf {
                    from "$rootDir/LICENSE"
                    from "$rootDir/NOTICE"
                }

                bundle {
                    // workaround for multi-version JARs
                    //  see https://github.com/bndtools/bnd/issues/2227
                    bnd '''\
                        -fixupmessages: '^Classes found in the wrong directory: .*'
                        -exportcontents: io.micrometer.*
                        '''.stripIndent()
                }
            }

            tasks.register("testModules", Exec) {
                dependsOn jar
                String executablePath = javaToolchains.launcherFor { languageVersion = javaLanguageVersion }.get().executablePath
                commandLine "$executablePath", '-p', "$jar.archivePath", '--list-modules'
                standardOutput = new ByteArrayOutputStream()
                ignoreExitValue = true

                doLast {
                    if (executionResult.get().getExitValue() != 0) {
                        throw new GradleException("Command finished with non-zero exit value ${executionResult.get().getExitValue()}:\n$standardOutput")
                    }
                }
            }

            check.dependsOn("testModules")

            if (!(project.name in [])) { // add projects here that do not exist in the previous minor so should be excluded from japicmp
                apply plugin: 'me.champeau.gradle.japicmp'
                apply plugin: 'de.undercouch.download'

                tasks.register("downloadBaseline", Download) {
                    onlyIf {
                        if (project.gradle.startParameter.isOffline()) {
                            println 'Offline: skipping downloading of baseline and JAPICMP'
                            return false
                        } else if (compatibleVersion == 'SKIP') {
                            println 'SKIP: Instructed to skip the baseline comparison'
                            return false
                        } else {
                            println "Will download and perform baseline comparison with ${compatibleVersion}"
                            return true
                        }
                    }

                    onlyIfNewer true
                    compress true
                    String rootUrl
                    if (compatibleVersion.contains('-M') || compatibleVersion.contains('-RC')) {
                        rootUrl = 'https://repo.spring.io/milestone/'
                    } else if (compatibleVersion.contains('-SNAPSHOT') ) {
                        rootUrl = 'https://repo.spring.io/snapshot/'
                    } else {
                        rootUrl = repositories.mavenCentral().url
                    }

                    src "${rootUrl}io/micrometer/${project.name}/${compatibleVersion}/${project.name}-${compatibleVersion}.jar"
                    dest layout.buildDirectory.file("baselineLibs/${project.name}-${compatibleVersion}.jar")
                }

                tasks.register("japicmp", me.champeau.gradle.japicmp.JapicmpTask) {
                    oldClasspath.from(layout.buildDirectory.file("baselineLibs/${project.name}-${compatibleVersion}.jar"))
                    newClasspath.from(files(jar.archiveFile, project(":${project.name}").jar))
                    onlyBinaryIncompatibleModified = true
                    failOnModification = true
                    failOnSourceIncompatibility = true
                    txtOutputFile = project.layout.buildDirectory.file("reports/japi.txt")
                    ignoreMissingClasses = true
                    includeSynthetic = true

                    classExcludes = []
                    compatibilityChangeExcludes = [ "METHOD_NEW_DEFAULT" ]

                    packageExcludes = ['io.micrometer.shaded.*', 'io.micrometer.statsd.internal', 'io.micrometer.core.lang']

                    fieldExcludes = []
                    methodExcludes = []

                    onlyIf { compatibleVersion != 'SKIP' }
                }

                tasks.japicmp.dependsOn(downloadBaseline)
                tasks.japicmp.dependsOn(jar)
                tasks.check.dependsOn(japicmp)
            }
        }

        contacts {
            'tludwig@vmware.com' {
                moniker 'Tommy Ludwig'
                github 'shakuzen'
            }
        }
    }

    description = 'Application monitoring instrumentation facade'

    repositories {
        mavenCentral()
    }

    def check = tasks.findByName('check')
    if (check) project.rootProject.tasks.releaseCheck.dependsOn check
}

nexusPublishing {
    repositories {
        mavenCentral {
            nexusUrl.set(uri('https://ossrh-staging-api.central.sonatype.com/service/local/'))
            snapshotRepositoryUrl.set(uri('https://repo.spring.io/snapshot/')) // not used but necessary for the plugin
            username = findProperty('MAVEN_CENTRAL_USER')
            password = findProperty('MAVEN_CENTRAL_PASSWORD')
        }
    }
}

wrapper {
    gradleVersion = '8.14.2'
}

defaultTasks 'build'<|MERGE_RESOLUTION|>--- conflicted
+++ resolved
@@ -106,22 +106,10 @@
                     "NullAway",
                     "OperatorPrecedence",
                     "StringCaseLocaleUsage",
-<<<<<<< HEAD
-                    "StringSplitter"
-=======
                     "StringSplitter",
                     "UnnecessaryAsync",
                     "UnnecessaryParentheses",
                     "URLEqualsHashCode"
-            )
-            options.errorprone.disable(
-                    "StringConcatToTextBlock" // Requires JDK 15+
-            )
-
-            if (it.name == "compileJava" && !(it.project.name in ["micrometer-java11"])) {
-                options.errorprone.disable(
-                        "JavaDurationGetSecondsToToSeconds" // Requires JDK 9+
->>>>>>> 5133815c
                 )
 
                 option("NullAway:OnlyNullMarked", "true")
