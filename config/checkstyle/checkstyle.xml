--- conflicted
+++ resolved
@@ -41,11 +41,9 @@
         <module name="SuppressionCommentFilter"/>
     </module>
 
-<<<<<<< HEAD
     <module name="SuppressionFilter">
         <property name="file" value="${config_loc}/suppressions.xml"/>
     </module>
-=======
+
     <module name="io.spring.nohttp.checkstyle.check.NoHttpCheck"/>
->>>>>>> f0b643b8
 </module>