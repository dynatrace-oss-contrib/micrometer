version: 2.1

executors:
  circle-jdk-executor:
    working_directory: ~/micrometer
    environment:
      GRADLE_OPTS: '-Dorg.gradle.jvmargs="-Xmx2048m -XX:+HeapDumpOnOutOfMemoryError"'
    resource_class: medium+
    docker:
<<<<<<< HEAD
      - image: cimg/openjdk:21.0.2
=======
      - image: cimg/openjdk:20.0.2 # The version of Mockito we are using does not support 21.
>>>>>>> a09eb1f9
  circle-jdk17-executor:
    working_directory: ~/micrometer
    environment:
      GRADLE_OPTS: '-Dorg.gradle.jvmargs="-Xmx2048m -XX:+HeapDumpOnOutOfMemoryError"'
    resource_class: medium+
    docker:
<<<<<<< HEAD
      - image: cimg/openjdk:17.0.11
=======
      - image: cimg/openjdk:17.0.13
  circle-jdk8-executor:
    working_directory: ~/micrometer
    environment:
      GRADLE_OPTS: '-Dorg.gradle.jvmargs="-Xmx2048m -XX:+HeapDumpOnOutOfMemoryError"'
    docker:
      - image: cimg/openjdk:8.0.432
>>>>>>> a09eb1f9
  circle-jdk11-executor:
    working_directory: ~/micrometer
    environment:
      GRADLE_OPTS: '-Dorg.gradle.jvmargs="-Xmx2048m -XX:+HeapDumpOnOutOfMemoryError"'
    resource_class: medium+
    docker:
      - image: cimg/openjdk:11.0.25
  machine-executor:
    working_directory: ~/micrometer
    machine:
      image: ubuntu-2204:2024.05.1

commands:
  gradlew-build:
    description: 'Run a Gradle build using the wrapper'
    parameters:
      command:
        type: string
        default: 'build'
    steps:
      - checkout
      - restore_cache:
          key: gradle-dependencies-{{ .Branch }}-{{ checksum "build.gradle" }}-{{ checksum ".circleci/config.yml" }}
      - run:
          name: downloadDependencies
          command: ./gradlew downloadDependencies --console=plain
      - save_cache:
          key: gradle-dependencies-{{ .Branch }}-{{ checksum "build.gradle" }}-{{ checksum ".circleci/config.yml" }}
          paths:
            - ~/.gradle
      - run:
          name: run gradle command
          command: ./gradlew << parameters.command >>
      - run:
          name: collect test reports
          when: always
          command: |
            mkdir -p ~/micrometer/test-results/junit/
            find . -type f -regex ".*/build/test-results/.*xml" -exec cp {} ~/micrometer/test-results/junit/ \;
      - store_test_results:
          path: ~/micrometer/test-results/
      - store_artifacts:
          path: ~/micrometer/test-results/

jobs:
  build:
    executor: circle-jdk-executor
    steps:
      - gradlew-build
      - run: ./gradlew shenandoahTest
      - run: ./gradlew zgcTest
      - run: ./gradlew zgcGenerationalTest

  build-jdk11:
    executor: circle-jdk11-executor
    steps:
      - gradlew-build

  build-jdk17:
    executor: circle-jdk17-executor
    steps:
      - gradlew-build

  docker-tests:
    executor: machine-executor
    steps:
      - gradlew-build:
          command: dockerTest

  deploy:
    executor: circle-jdk-executor
    steps:
      - checkout
      - restore_cache:
          key: gradle-dependencies-{{ .Branch }}-{{ checksum "build.gradle" }}-{{ checksum ".circleci/config.yml" }}
      - run:
          name: Deployment
          command: sh ./gradle/deploy.sh

workflows:
  version: 2
  build_prs_deploy_snapshots:
    jobs:
      - build
      - build-jdk11
      - build-jdk17
      - docker-tests
      - deploy:
          requires:
            - build
            - build-jdk11
            - build-jdk17
            - docker-tests
          filters:
            branches:
              only:
                - main
                - /\d+\.\d+\.x/
  build_deploy_releases:
    jobs:
      - build:
          filters:
            branches:
              ignore: /.*/
            tags:
              only: /^v\d+\.\d+\.\d+(-(RC|M)\d+)?$/
      - build-jdk11:
          filters:
            branches:
              ignore: /.*/
            tags:
              only: /^v\d+\.\d+\.\d+(-(RC|M)\d+)?$/
      - build-jdk17:
          filters:
            branches:
              ignore: /.*/
            tags:
              only: /^v\d+\.\d+\.\d+(-(RC|M)\d+)?$/
      - docker-tests:
          filters:
            branches:
              ignore: /.*/
            tags:
              only: /^v\d+\.\d+\.\d+(-(RC|M)\d+)?$/
      - deploy:
          requires:
            - build
            - build-jdk11
            - build-jdk17
            - docker-tests
          filters:
            tags:
              only: /^v\d+\.\d+\.\d+(-(RC|M)\d+)?$/<|MERGE_RESOLUTION|>--- conflicted
+++ resolved
@@ -7,28 +7,14 @@
       GRADLE_OPTS: '-Dorg.gradle.jvmargs="-Xmx2048m -XX:+HeapDumpOnOutOfMemoryError"'
     resource_class: medium+
     docker:
-<<<<<<< HEAD
       - image: cimg/openjdk:21.0.2
-=======
-      - image: cimg/openjdk:20.0.2 # The version of Mockito we are using does not support 21.
->>>>>>> a09eb1f9
   circle-jdk17-executor:
     working_directory: ~/micrometer
     environment:
       GRADLE_OPTS: '-Dorg.gradle.jvmargs="-Xmx2048m -XX:+HeapDumpOnOutOfMemoryError"'
     resource_class: medium+
     docker:
-<<<<<<< HEAD
-      - image: cimg/openjdk:17.0.11
-=======
       - image: cimg/openjdk:17.0.13
-  circle-jdk8-executor:
-    working_directory: ~/micrometer
-    environment:
-      GRADLE_OPTS: '-Dorg.gradle.jvmargs="-Xmx2048m -XX:+HeapDumpOnOutOfMemoryError"'
-    docker:
-      - image: cimg/openjdk:8.0.432
->>>>>>> a09eb1f9
   circle-jdk11-executor:
     working_directory: ~/micrometer
     environment:
